module k8s.io/cloud-provider-gcp/crd

go 1.22.0

require (
	github.com/google/go-cmp v0.6.0
	k8s.io/apimachinery v0.30.0
	k8s.io/client-go v0.30.0
)

require (
	github.com/davecgh/go-spew v1.1.1 // indirect
	github.com/emicklei/go-restful/v3 v3.11.0 // indirect
	github.com/evanphx/json-patch v5.6.0+incompatible // indirect
	github.com/go-logr/logr v1.4.1 // indirect
	github.com/go-openapi/jsonpointer v0.19.6 // indirect
	github.com/go-openapi/jsonreference v0.20.2 // indirect
	github.com/go-openapi/swag v0.22.3 // indirect
	github.com/gogo/protobuf v1.3.2 // indirect
	github.com/golang/protobuf v1.5.4 // indirect
	github.com/google/gnostic-models v0.6.8 // indirect
	github.com/google/gofuzz v1.2.0 // indirect
	github.com/google/uuid v1.3.0 // indirect
	github.com/josharian/intern v1.0.0 // indirect
	github.com/json-iterator/go v1.1.12 // indirect
	github.com/mailru/easyjson v0.7.7 // indirect
	github.com/modern-go/concurrent v0.0.0-20180306012644-bacd9c7ef1dd // indirect
	github.com/modern-go/reflect2 v1.0.2 // indirect
	github.com/munnerz/goautoneg v0.0.0-20191010083416-a7dc8b61c822 // indirect
	github.com/pkg/errors v0.9.1 // indirect
<<<<<<< HEAD
	golang.org/x/net v0.17.0 // indirect
=======
	golang.org/x/crypto v0.21.0 // indirect
	golang.org/x/net v0.23.0 // indirect
>>>>>>> 856e1240
	golang.org/x/oauth2 v0.10.0 // indirect
	golang.org/x/sys v0.18.0 // indirect
	golang.org/x/term v0.18.0 // indirect
	golang.org/x/text v0.14.0 // indirect
	golang.org/x/time v0.3.0 // indirect
	google.golang.org/appengine v1.6.7 // indirect
	google.golang.org/protobuf v1.33.0 // indirect
	gopkg.in/inf.v0 v0.9.1 // indirect
	gopkg.in/yaml.v2 v2.4.0 // indirect
	gopkg.in/yaml.v3 v3.0.1 // indirect
	k8s.io/api v0.30.0 // indirect
	k8s.io/klog/v2 v2.120.1 // indirect
	k8s.io/kube-openapi v0.0.0-20240228011516-70dd3763d340 // indirect
	k8s.io/utils v0.0.0-20230726121419-3b25d923346b // indirect
<<<<<<< HEAD
=======
	sigs.k8s.io/controller-tools v0.14.0 // indirect
>>>>>>> 856e1240
	sigs.k8s.io/json v0.0.0-20221116044647-bc3834ca7abd // indirect
	sigs.k8s.io/structured-merge-diff/v4 v4.4.1 // indirect
	sigs.k8s.io/yaml v1.4.0 // indirect
)<|MERGE_RESOLUTION|>--- conflicted
+++ resolved
@@ -28,12 +28,8 @@
 	github.com/modern-go/reflect2 v1.0.2 // indirect
 	github.com/munnerz/goautoneg v0.0.0-20191010083416-a7dc8b61c822 // indirect
 	github.com/pkg/errors v0.9.1 // indirect
-<<<<<<< HEAD
-	golang.org/x/net v0.17.0 // indirect
-=======
 	golang.org/x/crypto v0.21.0 // indirect
 	golang.org/x/net v0.23.0 // indirect
->>>>>>> 856e1240
 	golang.org/x/oauth2 v0.10.0 // indirect
 	golang.org/x/sys v0.18.0 // indirect
 	golang.org/x/term v0.18.0 // indirect
@@ -48,10 +44,7 @@
 	k8s.io/klog/v2 v2.120.1 // indirect
 	k8s.io/kube-openapi v0.0.0-20240228011516-70dd3763d340 // indirect
 	k8s.io/utils v0.0.0-20230726121419-3b25d923346b // indirect
-<<<<<<< HEAD
-=======
 	sigs.k8s.io/controller-tools v0.14.0 // indirect
->>>>>>> 856e1240
 	sigs.k8s.io/json v0.0.0-20221116044647-bc3834ca7abd // indirect
 	sigs.k8s.io/structured-merge-diff/v4 v4.4.1 // indirect
 	sigs.k8s.io/yaml v1.4.0 // indirect
