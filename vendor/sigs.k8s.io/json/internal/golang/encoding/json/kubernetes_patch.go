--- conflicted
+++ resolved
@@ -18,10 +18,6 @@
 
 import (
 	gojson "encoding/json"
-<<<<<<< HEAD
-	"fmt"
-=======
->>>>>>> d2b22ad6
 	"strconv"
 	"strings"
 )
@@ -74,13 +70,6 @@
 	d.d.disallowDuplicateFields = true
 }
 
-<<<<<<< HEAD
-func (d *decodeState) newFieldError(msg, field string) error {
-	if len(d.strictFieldStack) > 0 {
-		return fmt.Errorf("%s %q", msg, strings.Join(d.strictFieldStack, "")+"."+field)
-	} else {
-		return fmt.Errorf("%s %q", msg, field)
-=======
 func (d *decodeState) newFieldError(errType strictErrType, field string) *strictError {
 	if len(d.strictFieldStack) > 0 {
 		return &strictError{
@@ -92,7 +81,6 @@
 			ErrType: errType,
 			Path:    field,
 		}
->>>>>>> d2b22ad6
 	}
 }
 
@@ -134,8 +122,6 @@
 	d.strictFieldStack = append(d.strictFieldStack, "[", strconv.Itoa(i), "]")
 }
 
-<<<<<<< HEAD
-=======
 type strictErrType string
 
 const (
@@ -163,7 +149,6 @@
 	e.Path = path
 }
 
->>>>>>> d2b22ad6
 // UnmarshalStrictError holds errors resulting from use of strict disallow___ decoder directives.
 // If this is returned from Unmarshal(), it means the decoding was successful in all other respects.
 type UnmarshalStrictError struct {
