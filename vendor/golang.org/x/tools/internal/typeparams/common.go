--- conflicted
+++ resolved
@@ -16,18 +16,10 @@
 // Additionally, this package contains common utilities for working with the
 // new generic constructs, to supplement the standard library APIs. Notably,
 // the StructuralTerms API computes a minimal representation of the structural
-<<<<<<< HEAD
-// restrictions on a type parameter. In the future, this API may be available
-// from go/types.
-//
-// See the example/README.md for a more detailed guide on how to update tools
-// to support generics.
-=======
 // restrictions on a type parameter.
 //
 // An external version of these APIs is available in the
 // golang.org/x/exp/typeparams module.
->>>>>>> d2b22ad6
 package typeparams
 
 import (
@@ -128,17 +120,6 @@
 //
 // For example, consider the following type declarations:
 //
-<<<<<<< HEAD
-//  type Interface[T any] interface {
-//  	Accept(T)
-//  }
-//
-//  type Container[T any] struct {
-//  	Element T
-//  }
-//
-//  func (c Container[T]) Accept(t T) { c.Element = t }
-=======
 //	type Interface[T any] interface {
 //		Accept(T)
 //	}
@@ -148,7 +129,6 @@
 //	}
 //
 //	func (c Container[T]) Accept(t T) { c.Element = t }
->>>>>>> d2b22ad6
 //
 // In this case, GenericAssignableTo reports that instantiations of Container
 // are assignable to the corresponding instantiation of Interface.
