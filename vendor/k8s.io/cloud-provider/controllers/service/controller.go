/*
Copyright 2015 The Kubernetes Authors.

Licensed under the Apache License, Version 2.0 (the "License");
you may not use this file except in compliance with the License.
You may obtain a copy of the License at

    http://www.apache.org/licenses/LICENSE-2.0

Unless required by applicable law or agreed to in writing, software
distributed under the License is distributed on an "AS IS" BASIS,
WITHOUT WARRANTIES OR CONDITIONS OF ANY KIND, either express or implied.
See the License for the specific language governing permissions and
limitations under the License.
*/

package service

import (
	"context"
	"fmt"
	"reflect"
	"sync"
	"time"

	v1 "k8s.io/api/core/v1"
	"k8s.io/apimachinery/pkg/api/errors"
	"k8s.io/apimachinery/pkg/labels"
	"k8s.io/apimachinery/pkg/util/runtime"
	"k8s.io/apimachinery/pkg/util/sets"
	"k8s.io/apimachinery/pkg/util/wait"
	coreinformers "k8s.io/client-go/informers/core/v1"
	clientset "k8s.io/client-go/kubernetes"
	"k8s.io/client-go/kubernetes/scheme"
	v1core "k8s.io/client-go/kubernetes/typed/core/v1"
	corelisters "k8s.io/client-go/listers/core/v1"
	"k8s.io/client-go/tools/cache"
	"k8s.io/client-go/tools/record"
	"k8s.io/client-go/util/workqueue"
	cloudprovider "k8s.io/cloud-provider"
	servicehelper "k8s.io/cloud-provider/service/helpers"
	"k8s.io/component-base/featuregate"
	controllersmetrics "k8s.io/component-base/metrics/prometheus/controllers"
	"k8s.io/klog/v2"
)

const (
	// Interval of synchronizing service status from apiserver
	serviceSyncPeriod = 30 * time.Second
	// Interval of synchronizing node status from apiserver
	nodeSyncPeriod = 100 * time.Second

	// How long to wait before retrying the processing of a service change.
	// If this changes, the sleep in hack/jenkins/e2e.sh before downing a cluster
	// should be changed appropriately.
	minRetryDelay = 5 * time.Second
	maxRetryDelay = 300 * time.Second
	// ToBeDeletedTaint is a taint used by the CLuster Autoscaler before marking a node for deletion. Defined in
	// https://github.com/kubernetes/autoscaler/blob/e80ab518340f88f364fe3ef063f8303755125971/cluster-autoscaler/utils/deletetaint/delete.go#L36
	ToBeDeletedTaint = "ToBeDeletedByClusterAutoscaler"
)

type cachedService struct {
	// The cached state of the service
	state *v1.Service
}

type serviceCache struct {
	mu         sync.RWMutex // protects serviceMap
	serviceMap map[string]*cachedService
}

// Controller keeps cloud provider service resources
// (like load balancers) in sync with the registry.
type Controller struct {
	cloud       cloudprovider.Interface
	kubeClient  clientset.Interface
	clusterName string
	balancer    cloudprovider.LoadBalancer
	// TODO(#85155): Stop relying on this and remove the cache completely.
	cache               *serviceCache
	serviceLister       corelisters.ServiceLister
	serviceListerSynced cache.InformerSynced
	eventBroadcaster    record.EventBroadcaster
	eventRecorder       record.EventRecorder
	nodeLister          corelisters.NodeLister
	nodeListerSynced    cache.InformerSynced
<<<<<<< HEAD
	// services that need to be synced
	queue workqueue.RateLimitingInterface

	// nodeSyncLock ensures there is only one instance of triggerNodeSync getting executed at one time
	// and protects internal states (needFullSync) of nodeSync
	nodeSyncLock sync.Mutex
	// nodeSyncCh triggers nodeSyncLoop to run
	nodeSyncCh chan interface{}
	// needFullSync indicates if the nodeSyncInternal will do a full node sync on all LB services.
	needFullSync bool
=======
	// services and nodes that need to be synced
	serviceQueue workqueue.RateLimitingInterface
	nodeQueue    workqueue.RateLimitingInterface
	// lastSyncedNodes is used when reconciling node state and keeps track of
	// the last synced set of nodes. This field is concurrently safe because the
	// nodeQueue is serviced by only one go-routine, so node events are not
	// processed concurrently.
	lastSyncedNodes []*v1.Node
>>>>>>> b674bb5b
}

// New returns a new service controller to keep cloud provider service resources
// (like load balancers) in sync with the registry.
func New(
	cloud cloudprovider.Interface,
	kubeClient clientset.Interface,
	serviceInformer coreinformers.ServiceInformer,
	nodeInformer coreinformers.NodeInformer,
	clusterName string,
	featureGate featuregate.FeatureGate,
) (*Controller, error) {
	broadcaster := record.NewBroadcaster()
	recorder := broadcaster.NewRecorder(scheme.Scheme, v1.EventSource{Component: "service-controller"})

	registerMetrics()
	s := &Controller{
		cloud:            cloud,
		kubeClient:       kubeClient,
		clusterName:      clusterName,
		cache:            &serviceCache{serviceMap: make(map[string]*cachedService)},
		eventBroadcaster: broadcaster,
		eventRecorder:    recorder,
		nodeLister:       nodeInformer.Lister(),
		nodeListerSynced: nodeInformer.Informer().HasSynced,
<<<<<<< HEAD
		queue:            workqueue.NewNamedRateLimitingQueue(workqueue.NewItemExponentialFailureRateLimiter(minRetryDelay, maxRetryDelay), "service"),
		// nodeSyncCh has a size 1 buffer. Only one pending sync signal would be cached.
		nodeSyncCh: make(chan interface{}, 1),
=======
		serviceQueue:     workqueue.NewNamedRateLimitingQueue(workqueue.NewItemExponentialFailureRateLimiter(minRetryDelay, maxRetryDelay), "service"),
		nodeQueue:        workqueue.NewNamedRateLimitingQueue(workqueue.NewItemExponentialFailureRateLimiter(minRetryDelay, maxRetryDelay), "node"),
		lastSyncedNodes:  []*v1.Node{},
>>>>>>> b674bb5b
	}

	serviceInformer.Informer().AddEventHandlerWithResyncPeriod(
		cache.ResourceEventHandlerFuncs{
			AddFunc: func(cur interface{}) {
				svc, ok := cur.(*v1.Service)
				// Check cleanup here can provide a remedy when controller failed to handle
				// changes before it exiting (e.g. crashing, restart, etc.).
				if ok && (wantsLoadBalancer(svc) || needsCleanup(svc)) {
					s.enqueueService(cur)
				}
			},
			UpdateFunc: func(old, cur interface{}) {
				oldSvc, ok1 := old.(*v1.Service)
				curSvc, ok2 := cur.(*v1.Service)
				if ok1 && ok2 && (s.needsUpdate(oldSvc, curSvc) || needsCleanup(curSvc)) {
					s.enqueueService(cur)
				}
			},
			// No need to handle deletion event because the deletion would be handled by
			// the update path when the deletion timestamp is added.
		},
		serviceSyncPeriod,
	)
	s.serviceLister = serviceInformer.Lister()
	s.serviceListerSynced = serviceInformer.Informer().HasSynced

	nodeInformer.Informer().AddEventHandlerWithResyncPeriod(
		cache.ResourceEventHandlerFuncs{
			AddFunc: func(cur interface{}) {
				s.enqueueNode(cur)
			},
			UpdateFunc: func(old, cur interface{}) {
				oldNode, ok := old.(*v1.Node)
				if !ok {
					return
				}

				curNode, ok := cur.(*v1.Node)
				if !ok {
					return
				}

				if !shouldSyncNode(oldNode, curNode) {
					return
				}

				s.enqueueNode(curNode)
			},
			DeleteFunc: func(old interface{}) {
				s.enqueueNode(old)
			},
		},
		nodeSyncPeriod,
	)

	if err := s.init(); err != nil {
		return nil, err
	}

	return s, nil
}

// obj could be an *v1.Service, or a DeletionFinalStateUnknown marker item.
func (c *Controller) enqueueService(obj interface{}) {
	key, err := cache.DeletionHandlingMetaNamespaceKeyFunc(obj)
	if err != nil {
		runtime.HandleError(fmt.Errorf("couldn't get key for object %#v: %v", obj, err))
		return
	}
	c.serviceQueue.Add(key)
}

// obj could be an *v1.Service, or a DeletionFinalStateUnknown marker item.
func (c *Controller) enqueueNode(obj interface{}) {
	key, err := cache.DeletionHandlingMetaNamespaceKeyFunc(obj)
	if err != nil {
		runtime.HandleError(fmt.Errorf("couldn't get key for object %#v: %v", obj, err))
		return
	}
	c.nodeQueue.Add(key)
}

// Run starts a background goroutine that watches for changes to services that
// have (or had) LoadBalancers=true and ensures that they have
// load balancers created and deleted appropriately.
// serviceSyncPeriod controls how often we check the cluster's services to
// ensure that the correct load balancers exist.
// nodeSyncPeriod controls how often we check the cluster's nodes to determine
// if load balancers need to be updated to point to a new set.
//
// It's an error to call Run() more than once for a given ServiceController
// object.
func (c *Controller) Run(ctx context.Context, workers int, controllerManagerMetrics *controllersmetrics.ControllerManagerMetrics) {
	defer runtime.HandleCrash()
	defer c.serviceQueue.ShutDown()
	defer c.nodeQueue.ShutDown()

	// Start event processing pipeline.
	c.eventBroadcaster.StartStructuredLogging(0)
	c.eventBroadcaster.StartRecordingToSink(&v1core.EventSinkImpl{Interface: c.kubeClient.CoreV1().Events("")})
	defer c.eventBroadcaster.Shutdown()

	klog.Info("Starting service controller")
	defer klog.Info("Shutting down service controller")
	controllerManagerMetrics.ControllerStarted("service")
	defer controllerManagerMetrics.ControllerStopped("service")

	if !cache.WaitForNamedCacheSync("service", ctx.Done(), c.serviceListerSynced, c.nodeListerSynced) {
		return
	}

	for i := 0; i < workers; i++ {
		go wait.UntilWithContext(ctx, c.serviceWorker, time.Second)
	}

	// Initialize one go-routine servicing node events. This ensure we only
	// process one node at any given moment in time
	go wait.UntilWithContext(ctx, func(ctx context.Context) { c.nodeWorker(ctx, workers) }, time.Second)

	<-ctx.Done()
}

<<<<<<< HEAD
// triggerNodeSync triggers a nodeSync asynchronously
func (c *Controller) triggerNodeSync() {
	c.nodeSyncLock.Lock()
	defer c.nodeSyncLock.Unlock()
	newHosts, err := listWithPredicate(c.nodeLister, c.getNodeConditionPredicate())
	if err != nil {
		runtime.HandleError(fmt.Errorf("Failed to retrieve current set of nodes from node lister: %v", err))
		// if node list cannot be retrieve, trigger full node sync to be safe.
		c.needFullSync = true
	} else if !nodeSlicesEqualForLB(newHosts, c.knownHosts) {
		// Here the last known state is recorded as knownHosts. For each
		// LB update, the latest node list is retrieved. This is to prevent
		// a stale set of nodes were used to be update loadbalancers when
		// there are many loadbalancers in the clusters. nodeSyncInternal
		// would be triggered until all loadbalancers are updated to the new state.
		klog.V(2).Infof("Node changes detected, triggering a full node sync on all loadbalancer services")
		c.needFullSync = true
		c.knownHosts = newHosts
	}

	select {
	case c.nodeSyncCh <- struct{}{}:
		klog.V(4).Info("Triggering nodeSync")
		return
	default:
		klog.V(4).Info("A pending nodeSync is already in queue")
		return
=======
// worker runs a worker thread that just dequeues items, processes them, and marks them done.
// It enforces that the syncHandler is never invoked concurrently with the same key.
func (c *Controller) serviceWorker(ctx context.Context) {
	for c.processNextServiceItem(ctx) {
>>>>>>> b674bb5b
	}
}

// worker runs a worker thread that just dequeues items, processes them, and marks them done.
// It enforces that the syncHandler is never invoked concurrently with the same key.
func (c *Controller) nodeWorker(ctx context.Context, workers int) {
	for c.processNextNodeItem(ctx, workers) {
	}
}

func (c *Controller) processNextNodeItem(ctx context.Context, workers int) bool {
	key, quit := c.nodeQueue.Get()
	if quit {
		return false
	}
	defer c.nodeQueue.Done(key)

	for serviceToRetry := range c.syncNodes(ctx, workers) {
		c.serviceQueue.Add(serviceToRetry)
	}

	c.nodeQueue.Forget(key)
	return true
}

func (c *Controller) processNextServiceItem(ctx context.Context) bool {
	key, quit := c.serviceQueue.Get()
	if quit {
		return false
	}
	defer c.serviceQueue.Done(key)

	err := c.syncService(ctx, key.(string))
	if err == nil {
		c.serviceQueue.Forget(key)
		return true
	}

	runtime.HandleError(fmt.Errorf("error processing service %v (will retry): %v", key, err))
	c.serviceQueue.AddRateLimited(key)
	return true
}

func (c *Controller) init() error {
	if c.cloud == nil {
		return fmt.Errorf("WARNING: no cloud provider provided, services of type LoadBalancer will fail")
	}

	balancer, ok := c.cloud.LoadBalancer()
	if !ok {
		return fmt.Errorf("the cloud provider does not support external load balancers")
	}
	c.balancer = balancer

	return nil
}

// processServiceCreateOrUpdate operates loadbalancers for the incoming service accordingly.
// Returns an error if processing the service update failed.
func (c *Controller) processServiceCreateOrUpdate(ctx context.Context, service *v1.Service, key string) error {
	// TODO(@MrHohn): Remove the cache once we get rid of the non-finalizer deletion
	// path. Ref https://github.com/kubernetes/enhancements/issues/980.
	cachedService := c.cache.getOrCreate(key)
	if cachedService.state != nil && cachedService.state.UID != service.UID {
		// This happens only when a service is deleted and re-created
		// in a short period, which is only possible when it doesn't
		// contain finalizer.
		if err := c.processLoadBalancerDelete(ctx, cachedService.state, key); err != nil {
			return err
		}
	}
	// Always cache the service, we need the info for service deletion in case
	// when load balancer cleanup is not handled via finalizer.
	cachedService.state = service
	op, err := c.syncLoadBalancerIfNeeded(ctx, service, key)
	if err != nil {
		c.eventRecorder.Eventf(service, v1.EventTypeWarning, "SyncLoadBalancerFailed", "Error syncing load balancer: %v", err)
		return err
	}
	if op == deleteLoadBalancer {
		// Only delete the cache upon successful load balancer deletion.
		c.cache.delete(key)
	}

	return nil
}

type loadBalancerOperation int

const (
	deleteLoadBalancer loadBalancerOperation = iota
	ensureLoadBalancer
)

// syncLoadBalancerIfNeeded ensures that service's status is synced up with loadbalancer
// i.e. creates loadbalancer for service if requested and deletes loadbalancer if the service
// doesn't want a loadbalancer no more. Returns whatever error occurred.
func (c *Controller) syncLoadBalancerIfNeeded(ctx context.Context, service *v1.Service, key string) (loadBalancerOperation, error) {
	// Note: It is safe to just call EnsureLoadBalancer.  But, on some clouds that requires a delete & create,
	// which may involve service interruption.  Also, we would like user-friendly events.

	// Save the state so we can avoid a write if it doesn't change
	previousStatus := service.Status.LoadBalancer.DeepCopy()
	var newStatus *v1.LoadBalancerStatus
	var op loadBalancerOperation
	var err error

	if !wantsLoadBalancer(service) || needsCleanup(service) {
		// Delete the load balancer if service no longer wants one, or if service needs cleanup.
		op = deleteLoadBalancer
		newStatus = &v1.LoadBalancerStatus{}
		_, exists, err := c.balancer.GetLoadBalancer(ctx, c.clusterName, service)
		if err != nil {
			return op, fmt.Errorf("failed to check if load balancer exists before cleanup: %v", err)
		}
		if exists {
			klog.V(2).Infof("Deleting existing load balancer for service %s", key)
			c.eventRecorder.Event(service, v1.EventTypeNormal, "DeletingLoadBalancer", "Deleting load balancer")
			if err := c.balancer.EnsureLoadBalancerDeleted(ctx, c.clusterName, service); err != nil {
				if err == cloudprovider.ImplementedElsewhere {
					klog.V(4).Infof("LoadBalancer for service %s implemented by a different controller %s, Ignoring error on deletion", key, c.cloud.ProviderName())
				} else {
					return op, fmt.Errorf("failed to delete load balancer: %v", err)
				}
			}
		}
		// Always remove finalizer when load balancer is deleted, this ensures Services
		// can be deleted after all corresponding load balancer resources are deleted.
		if err := c.removeFinalizer(service); err != nil {
			return op, fmt.Errorf("failed to remove load balancer cleanup finalizer: %v", err)
		}
		c.eventRecorder.Event(service, v1.EventTypeNormal, "DeletedLoadBalancer", "Deleted load balancer")
	} else {
		// Create or update the load balancer if service wants one.
		op = ensureLoadBalancer
		klog.V(2).Infof("Ensuring load balancer for service %s", key)
		c.eventRecorder.Event(service, v1.EventTypeNormal, "EnsuringLoadBalancer", "Ensuring load balancer")
		// Always add a finalizer prior to creating load balancers, this ensures Services
		// can't be deleted until all corresponding load balancer resources are also deleted.
		if err := c.addFinalizer(service); err != nil {
			return op, fmt.Errorf("failed to add load balancer cleanup finalizer: %v", err)
		}
		newStatus, err = c.ensureLoadBalancer(ctx, service)
		if err != nil {
			if err == cloudprovider.ImplementedElsewhere {
				// ImplementedElsewhere indicates that the ensureLoadBalancer is a nop and the
				// functionality is implemented by a different controller.  In this case, we
				// return immediately without doing anything.
				klog.V(4).Infof("LoadBalancer for service %s implemented by a different controller %s, Ignoring error", key, c.cloud.ProviderName())
				return op, nil
			}
			return op, fmt.Errorf("failed to ensure load balancer: %v", err)
		}
		if newStatus == nil {
			return op, fmt.Errorf("service status returned by EnsureLoadBalancer is nil")
		}

		c.eventRecorder.Event(service, v1.EventTypeNormal, "EnsuredLoadBalancer", "Ensured load balancer")
	}

	if err := c.patchStatus(service, previousStatus, newStatus); err != nil {
		// Only retry error that isn't not found:
		// - Not found error mostly happens when service disappears right after
		//   we remove the finalizer.
		// - We can't patch status on non-exist service anyway.
		if !errors.IsNotFound(err) {
			return op, fmt.Errorf("failed to update load balancer status: %v", err)
		}
	}

	return op, nil
}

func (c *Controller) ensureLoadBalancer(ctx context.Context, service *v1.Service) (*v1.LoadBalancerStatus, error) {
	nodes, err := listWithPredicate(c.nodeLister, c.getNodeConditionPredicate())
	if err != nil {
		return nil, err
	}

	// If there are no available nodes for LoadBalancer service, make a EventTypeWarning event for it.
	if len(nodes) == 0 {
		c.eventRecorder.Event(service, v1.EventTypeWarning, "UnAvailableLoadBalancer", "There are no available nodes for LoadBalancer")
	}

	// - Only one protocol supported per service
	// - Not all cloud providers support all protocols and the next step is expected to return
	//   an error for unsupported protocols
	return c.balancer.EnsureLoadBalancer(ctx, c.clusterName, service, nodes)
}

// ListKeys implements the interface required by DeltaFIFO to list the keys we
// already know about.
func (s *serviceCache) ListKeys() []string {
	s.mu.RLock()
	defer s.mu.RUnlock()
	keys := make([]string, 0, len(s.serviceMap))
	for k := range s.serviceMap {
		keys = append(keys, k)
	}
	return keys
}

// GetByKey returns the value stored in the serviceMap under the given key
func (s *serviceCache) GetByKey(key string) (interface{}, bool, error) {
	s.mu.RLock()
	defer s.mu.RUnlock()
	if v, ok := s.serviceMap[key]; ok {
		return v, true, nil
	}
	return nil, false, nil
}

// ListKeys implements the interface required by DeltaFIFO to list the keys we
// already know about.
func (s *serviceCache) allServices() []*v1.Service {
	s.mu.RLock()
	defer s.mu.RUnlock()
	services := make([]*v1.Service, 0, len(s.serviceMap))
	for _, v := range s.serviceMap {
		services = append(services, v.state)
	}
	return services
}

func (s *serviceCache) get(serviceName string) (*cachedService, bool) {
	s.mu.RLock()
	defer s.mu.RUnlock()
	service, ok := s.serviceMap[serviceName]
	return service, ok
}

func (s *serviceCache) getOrCreate(serviceName string) *cachedService {
	s.mu.Lock()
	defer s.mu.Unlock()
	service, ok := s.serviceMap[serviceName]
	if !ok {
		service = &cachedService{}
		s.serviceMap[serviceName] = service
	}
	return service
}

func (s *serviceCache) set(serviceName string, service *cachedService) {
	s.mu.Lock()
	defer s.mu.Unlock()
	s.serviceMap[serviceName] = service
}

func (s *serviceCache) delete(serviceName string) {
	s.mu.Lock()
	defer s.mu.Unlock()
	delete(s.serviceMap, serviceName)
}

// needsCleanup checks if load balancer needs to be cleaned up as indicated by finalizer.
func needsCleanup(service *v1.Service) bool {
	if !servicehelper.HasLBFinalizer(service) {
		return false
	}

	if service.ObjectMeta.DeletionTimestamp != nil {
		return true
	}

	// Service doesn't want loadBalancer but owns loadBalancer finalizer also need to be cleaned up.
	if service.Spec.Type != v1.ServiceTypeLoadBalancer {
		return true
	}

	return false
}

// needsUpdate checks if load balancer needs to be updated due to change in attributes.
func (c *Controller) needsUpdate(oldService *v1.Service, newService *v1.Service) bool {
	if !wantsLoadBalancer(oldService) && !wantsLoadBalancer(newService) {
		return false
	}
	if wantsLoadBalancer(oldService) != wantsLoadBalancer(newService) {
		c.eventRecorder.Eventf(newService, v1.EventTypeNormal, "Type", "%v -> %v",
			oldService.Spec.Type, newService.Spec.Type)
		return true
	}

	if wantsLoadBalancer(newService) && !reflect.DeepEqual(oldService.Spec.LoadBalancerSourceRanges, newService.Spec.LoadBalancerSourceRanges) {
		c.eventRecorder.Eventf(newService, v1.EventTypeNormal, "LoadBalancerSourceRanges", "%v -> %v",
			oldService.Spec.LoadBalancerSourceRanges, newService.Spec.LoadBalancerSourceRanges)
		return true
	}

	if !portsEqualForLB(oldService, newService) || oldService.Spec.SessionAffinity != newService.Spec.SessionAffinity {
		return true
	}

	if !reflect.DeepEqual(oldService.Spec.SessionAffinityConfig, newService.Spec.SessionAffinityConfig) {
		return true
	}
	if !loadBalancerIPsAreEqual(oldService, newService) {
		c.eventRecorder.Eventf(newService, v1.EventTypeNormal, "LoadbalancerIP", "%v -> %v",
			oldService.Spec.LoadBalancerIP, newService.Spec.LoadBalancerIP)
		return true
	}
	if len(oldService.Spec.ExternalIPs) != len(newService.Spec.ExternalIPs) {
		c.eventRecorder.Eventf(newService, v1.EventTypeNormal, "ExternalIP", "Count: %v -> %v",
			len(oldService.Spec.ExternalIPs), len(newService.Spec.ExternalIPs))
		return true
	}
	for i := range oldService.Spec.ExternalIPs {
		if oldService.Spec.ExternalIPs[i] != newService.Spec.ExternalIPs[i] {
			c.eventRecorder.Eventf(newService, v1.EventTypeNormal, "ExternalIP", "Added: %v",
				newService.Spec.ExternalIPs[i])
			return true
		}
	}
	if !reflect.DeepEqual(oldService.Annotations, newService.Annotations) {
		return true
	}
	if oldService.UID != newService.UID {
		c.eventRecorder.Eventf(newService, v1.EventTypeNormal, "UID", "%v -> %v",
			oldService.UID, newService.UID)
		return true
	}
	if oldService.Spec.ExternalTrafficPolicy != newService.Spec.ExternalTrafficPolicy {
		c.eventRecorder.Eventf(newService, v1.EventTypeNormal, "ExternalTrafficPolicy", "%v -> %v",
			oldService.Spec.ExternalTrafficPolicy, newService.Spec.ExternalTrafficPolicy)
		return true
	}
	if oldService.Spec.HealthCheckNodePort != newService.Spec.HealthCheckNodePort {
		c.eventRecorder.Eventf(newService, v1.EventTypeNormal, "HealthCheckNodePort", "%v -> %v",
			oldService.Spec.HealthCheckNodePort, newService.Spec.HealthCheckNodePort)
		return true
	}

	return false
}

func getPortsForLB(service *v1.Service) []*v1.ServicePort {
	ports := []*v1.ServicePort{}
	for i := range service.Spec.Ports {
		sp := &service.Spec.Ports[i]
		ports = append(ports, sp)
	}
	return ports
}

func portsEqualForLB(x, y *v1.Service) bool {
	xPorts := getPortsForLB(x)
	yPorts := getPortsForLB(y)
	return portSlicesEqualForLB(xPorts, yPorts)
}

func portSlicesEqualForLB(x, y []*v1.ServicePort) bool {
	if len(x) != len(y) {
		return false
	}

	for i := range x {
		if !portEqualForLB(x[i], y[i]) {
			return false
		}
	}
	return true
}

func portEqualForLB(x, y *v1.ServicePort) bool {
	// TODO: Should we check name?  (In theory, an LB could expose it)
	if x.Name != y.Name {
		return false
	}

	if x.Protocol != y.Protocol {
		return false
	}

	if x.Port != y.Port {
		return false
	}

	if x.NodePort != y.NodePort {
		return false
	}

	if x.TargetPort != y.TargetPort {
		return false
	}

	if !reflect.DeepEqual(x.AppProtocol, y.AppProtocol) {
		return false
	}

	return true
}

func nodeNames(nodes []*v1.Node) sets.String {
	ret := sets.NewString()
	for _, node := range nodes {
		ret.Insert(node.Name)
	}
	return ret
}

<<<<<<< HEAD
func nodeSlicesEqualForLB(x, y []*v1.Node) bool {
	if len(x) != len(y) {
		return false
	}
	return nodeNames(x).Equal(nodeNames(y))
}

func (c *Controller) getNodeConditionPredicate() NodeConditionPredicate {
	return func(node *v1.Node) bool {
		if _, hasExcludeBalancerLabel := node.Labels[v1.LabelNodeExcludeBalancers]; hasExcludeBalancerLabel {
			return false
		}

		// Remove nodes that are about to be deleted by the cluster autoscaler.
		for _, taint := range node.Spec.Taints {
			if taint.Key == ToBeDeletedTaint {
				klog.V(4).Infof("Ignoring node %v with autoscaler taint %+v", node.Name, taint)
				return false
			}
		}

		// If we have no info, don't accept
		if len(node.Status.Conditions) == 0 {
			return false
		}
		for _, cond := range node.Status.Conditions {
			// We consider the node for load balancing only when its NodeReady condition status
			// is ConditionTrue
			if cond.Type == v1.NodeReady && cond.Status != v1.ConditionTrue {
				klog.V(4).Infof("Ignoring node %v with %v condition status %v", node.Name, cond.Type, cond.Status)
				return false
			}
		}
=======
func shouldSyncUpdatedNode(oldNode, newNode *v1.Node) bool {
	// Evaluate the individual node exclusion predicate before evaluating the
	// compounded result of all predicates. We don't sync ETP=local services
	// for changes on the readiness condition, hence if a node remains NotReady
	// and a user adds the exclusion label we will need to sync as to make sure
	// this change is reflected correctly on ETP=local services. The sync
	// function compares lastSyncedNodes with the new (existing) set of nodes
	// for each service, so services which are synced with the same set of nodes
	// should be skipped internally in the sync function. This is needed as to
	// trigger a global sync for all services and make sure no service gets
	// skipped due to a changing node predicate.
	if respectsPredicates(oldNode, nodeIncludedPredicate) != respectsPredicates(newNode, nodeIncludedPredicate) {
>>>>>>> b674bb5b
		return true
	}
}

func shouldSyncNode(oldNode, newNode *v1.Node) bool {
	if oldNode.Spec.Unschedulable != newNode.Spec.Unschedulable {
		return true
	}

	if !reflect.DeepEqual(oldNode.Labels, newNode.Labels) {
		return true
	}

	return nodeReadyConditionStatus(oldNode) != nodeReadyConditionStatus(newNode)
}

func nodeReadyConditionStatus(node *v1.Node) v1.ConditionStatus {
	for _, condition := range node.Status.Conditions {
		if condition.Type != v1.NodeReady {
			continue
		}

		return condition.Status
	}

	return ""
}

// syncNodes handles updating the hosts pointed to by all load
// balancers whenever the set of nodes in the cluster changes.
func (c *Controller) syncNodes(ctx context.Context, workers int) sets.String {
	startTime := time.Now()
	defer func() {
		latency := time.Since(startTime).Seconds()
		klog.V(4).Infof("It took %v seconds to finish syncNodes", latency)
		nodeSyncLatency.Observe(latency)
	}()

	klog.V(2).Infof("Syncing backends for all LB services.")
	servicesToUpdate := c.cache.allServices()
	numServices := len(servicesToUpdate)
	servicesToRetry := c.updateLoadBalancerHosts(ctx, servicesToUpdate, workers)
	klog.V(2).Infof("Successfully updated %d out of %d load balancers to direct traffic to the updated set of nodes",
		numServices-len(servicesToRetry), numServices)
	return servicesToRetry
}

// nodeSyncService syncs the nodes for one load balancer type service
func (c *Controller) nodeSyncService(svc *v1.Service) bool {
	if svc == nil || !wantsLoadBalancer(svc) {
		return false
	}
	klog.V(4).Infof("nodeSyncService started for service %s/%s", svc.Namespace, svc.Name)
	hosts, err := listWithPredicate(c.nodeLister, c.getNodeConditionPredicate())
	if err != nil {
		runtime.HandleError(fmt.Errorf("failed to retrieve node list: %v", err))
		return true
	}

	if err := c.lockedUpdateLoadBalancerHosts(svc, hosts); err != nil {
		runtime.HandleError(fmt.Errorf("failed to update load balancer hosts for service %s/%s: %v", svc.Namespace, svc.Name, err))
		return true
	}
	klog.V(4).Infof("nodeSyncService finished successfully for service %s/%s", svc.Namespace, svc.Name)
	return false
}

// updateLoadBalancerHosts updates all existing load balancers so that
// they will match the latest list of nodes with input number of workers.
// Returns the list of services that couldn't be updated.
func (c *Controller) updateLoadBalancerHosts(ctx context.Context, services []*v1.Service, workers int) (servicesToRetry sets.String) {
	klog.V(4).Infof("Running updateLoadBalancerHosts(len(services)==%d, workers==%d)", len(services), workers)

	// lock for servicesToRetry
	servicesToRetry = sets.NewString()
	lock := sync.Mutex{}
	doWork := func(piece int) {
		if shouldRetry := c.nodeSyncService(services[piece]); !shouldRetry {
			return
		}
		lock.Lock()
		defer lock.Unlock()
		key := fmt.Sprintf("%s/%s", services[piece].Namespace, services[piece].Name)
		servicesToRetry.Insert(key)
	}
	workqueue.ParallelizeUntil(ctx, workers, len(services), doWork)
	klog.V(4).Infof("Finished updateLoadBalancerHosts")
	return servicesToRetry
}

// Updates the load balancer of a service, assuming we hold the mutex
// associated with the service.
func (c *Controller) lockedUpdateLoadBalancerHosts(service *v1.Service, hosts []*v1.Node) error {
	startTime := time.Now()
	defer func() {
		latency := time.Since(startTime).Seconds()
		klog.V(4).Infof("It took %v seconds to update load balancer hosts for service %s/%s", latency, service.Namespace, service.Name)
		updateLoadBalancerHostLatency.Observe(latency)
	}()

	klog.V(2).Infof("Updating backends for load balancer %s/%s with node set: %v", service.Namespace, service.Name, nodeNames(hosts))
	// This operation doesn't normally take very long (and happens pretty often), so we only record the final event
	err := c.balancer.UpdateLoadBalancer(context.TODO(), c.clusterName, service, hosts)
	if err == nil {
		// If there are no available nodes for LoadBalancer service, make a EventTypeWarning event for it.
		if len(hosts) == 0 {
			c.eventRecorder.Event(service, v1.EventTypeWarning, "UnAvailableLoadBalancer", "There are no available nodes for LoadBalancer")
		} else {
			c.eventRecorder.Event(service, v1.EventTypeNormal, "UpdatedLoadBalancer", "Updated load balancer with new hosts")
		}
		return nil
	}
	if err == cloudprovider.ImplementedElsewhere {
		// ImplementedElsewhere indicates that the UpdateLoadBalancer is a nop and the
		// functionality is implemented by a different controller.  In this case, we
		// return immediately without doing anything.
		return nil
	}
	// It's only an actual error if the load balancer still exists.
	if _, exists, err := c.balancer.GetLoadBalancer(context.TODO(), c.clusterName, service); err != nil {
		runtime.HandleError(fmt.Errorf("failed to check if load balancer exists for service %s/%s: %v", service.Namespace, service.Name, err))
	} else if !exists {
		return nil
	}

	c.eventRecorder.Eventf(service, v1.EventTypeWarning, "UpdateLoadBalancerFailed", "Error updating load balancer with new hosts %v: %v", nodeNames(hosts), err)
	return err
}

func wantsLoadBalancer(service *v1.Service) bool {
	// if LoadBalancerClass is set, the user does not want the default cloud-provider Load Balancer
	return service.Spec.Type == v1.ServiceTypeLoadBalancer && service.Spec.LoadBalancerClass == nil
}

func loadBalancerIPsAreEqual(oldService, newService *v1.Service) bool {
	return oldService.Spec.LoadBalancerIP == newService.Spec.LoadBalancerIP
}

// syncService will sync the Service with the given key if it has had its expectations fulfilled,
// meaning it did not expect to see any more of its pods created or deleted. This function is not meant to be
// invoked concurrently with the same key.
func (c *Controller) syncService(ctx context.Context, key string) error {
	startTime := time.Now()
	defer func() {
		klog.V(4).Infof("Finished syncing service %q (%v)", key, time.Since(startTime))
	}()

	namespace, name, err := cache.SplitMetaNamespaceKey(key)
	if err != nil {
		return err
	}

	// service holds the latest service info from apiserver
	service, err := c.serviceLister.Services(namespace).Get(name)
	switch {
	case errors.IsNotFound(err):
		// service absence in store means watcher caught the deletion, ensure LB info is cleaned
		err = c.processServiceDeletion(ctx, key)
	case err != nil:
		runtime.HandleError(fmt.Errorf("Unable to retrieve service %v from store: %v", key, err))
	default:
		// It is not safe to modify an object returned from an informer.
		// As reconcilers may modify the service object we need to copy
		// it first.
		err = c.processServiceCreateOrUpdate(ctx, service.DeepCopy(), key)
	}

	return err
}

func (c *Controller) processServiceDeletion(ctx context.Context, key string) error {
	cachedService, ok := c.cache.get(key)
	if !ok {
		// Cache does not contains the key means:
		// - We didn't create a Load Balancer for the deleted service at all.
		// - We already deleted the Load Balancer that was created for the service.
		// In both cases we have nothing left to do.
		return nil
	}
	klog.V(2).Infof("Service %v has been deleted. Attempting to cleanup load balancer resources", key)
	if err := c.processLoadBalancerDelete(ctx, cachedService.state, key); err != nil {
		return err
	}
	c.cache.delete(key)
	return nil
}

func (c *Controller) processLoadBalancerDelete(ctx context.Context, service *v1.Service, key string) error {
	// delete load balancer info only if the service type is LoadBalancer
	if !wantsLoadBalancer(service) {
		return nil
	}
	c.eventRecorder.Event(service, v1.EventTypeNormal, "DeletingLoadBalancer", "Deleting load balancer")
	if err := c.balancer.EnsureLoadBalancerDeleted(ctx, c.clusterName, service); err != nil {
		c.eventRecorder.Eventf(service, v1.EventTypeWarning, "DeleteLoadBalancerFailed", "Error deleting load balancer: %v", err)
		return err
	}
	c.eventRecorder.Event(service, v1.EventTypeNormal, "DeletedLoadBalancer", "Deleted load balancer")
	return nil
}

// addFinalizer patches the service to add finalizer.
func (c *Controller) addFinalizer(service *v1.Service) error {
	if servicehelper.HasLBFinalizer(service) {
		return nil
	}

	// Make a copy so we don't mutate the shared informer cache.
	updated := service.DeepCopy()
	updated.ObjectMeta.Finalizers = append(updated.ObjectMeta.Finalizers, servicehelper.LoadBalancerCleanupFinalizer)

	klog.V(2).Infof("Adding finalizer to service %s/%s", updated.Namespace, updated.Name)
	_, err := servicehelper.PatchService(c.kubeClient.CoreV1(), service, updated)
	return err
}

// removeFinalizer patches the service to remove finalizer.
func (c *Controller) removeFinalizer(service *v1.Service) error {
	if !servicehelper.HasLBFinalizer(service) {
		return nil
	}

	// Make a copy so we don't mutate the shared informer cache.
	updated := service.DeepCopy()
	updated.ObjectMeta.Finalizers = removeString(updated.ObjectMeta.Finalizers, servicehelper.LoadBalancerCleanupFinalizer)

	klog.V(2).Infof("Removing finalizer from service %s/%s", updated.Namespace, updated.Name)
	_, err := servicehelper.PatchService(c.kubeClient.CoreV1(), service, updated)
	return err
}

// removeString returns a newly created []string that contains all items from slice that
// are not equal to s.
func removeString(slice []string, s string) []string {
	var newSlice []string
	for _, item := range slice {
		if item != s {
			newSlice = append(newSlice, item)
		}
	}
	return newSlice
}

// patchStatus patches the service with the given LoadBalancerStatus.
func (c *Controller) patchStatus(service *v1.Service, previousStatus, newStatus *v1.LoadBalancerStatus) error {
	if servicehelper.LoadBalancerStatusEqual(previousStatus, newStatus) {
		return nil
	}
	// Make a copy so we don't mutate the shared informer cache.
	updated := service.DeepCopy()
	updated.Status.LoadBalancer = *newStatus

	klog.V(2).Infof("Patching status for service %s/%s", updated.Namespace, updated.Name)
	_, err := servicehelper.PatchService(c.kubeClient.CoreV1(), service, updated)
	return err
}

// NodeConditionPredicate is a function that indicates whether the given node's conditions meet
// some set of criteria defined by the function.
type NodeConditionPredicate func(node *v1.Node) bool

// listWithPredicate gets nodes that matches predicate function.
func listWithPredicate(nodeLister corelisters.NodeLister, predicate NodeConditionPredicate) ([]*v1.Node, error) {
	nodes, err := nodeLister.List(labels.Everything())
	if err != nil {
		return nil, err
	}

	var filtered []*v1.Node
	for i := range nodes {
		if predicate(nodes[i]) {
			filtered = append(filtered, nodes[i])
		}
	}

	return filtered, nil
}<|MERGE_RESOLUTION|>--- conflicted
+++ resolved
@@ -85,18 +85,6 @@
 	eventRecorder       record.EventRecorder
 	nodeLister          corelisters.NodeLister
 	nodeListerSynced    cache.InformerSynced
-<<<<<<< HEAD
-	// services that need to be synced
-	queue workqueue.RateLimitingInterface
-
-	// nodeSyncLock ensures there is only one instance of triggerNodeSync getting executed at one time
-	// and protects internal states (needFullSync) of nodeSync
-	nodeSyncLock sync.Mutex
-	// nodeSyncCh triggers nodeSyncLoop to run
-	nodeSyncCh chan interface{}
-	// needFullSync indicates if the nodeSyncInternal will do a full node sync on all LB services.
-	needFullSync bool
-=======
 	// services and nodes that need to be synced
 	serviceQueue workqueue.RateLimitingInterface
 	nodeQueue    workqueue.RateLimitingInterface
@@ -105,7 +93,6 @@
 	// nodeQueue is serviced by only one go-routine, so node events are not
 	// processed concurrently.
 	lastSyncedNodes []*v1.Node
->>>>>>> b674bb5b
 }
 
 // New returns a new service controller to keep cloud provider service resources
@@ -131,15 +118,9 @@
 		eventRecorder:    recorder,
 		nodeLister:       nodeInformer.Lister(),
 		nodeListerSynced: nodeInformer.Informer().HasSynced,
-<<<<<<< HEAD
-		queue:            workqueue.NewNamedRateLimitingQueue(workqueue.NewItemExponentialFailureRateLimiter(minRetryDelay, maxRetryDelay), "service"),
-		// nodeSyncCh has a size 1 buffer. Only one pending sync signal would be cached.
-		nodeSyncCh: make(chan interface{}, 1),
-=======
 		serviceQueue:     workqueue.NewNamedRateLimitingQueue(workqueue.NewItemExponentialFailureRateLimiter(minRetryDelay, maxRetryDelay), "service"),
 		nodeQueue:        workqueue.NewNamedRateLimitingQueue(workqueue.NewItemExponentialFailureRateLimiter(minRetryDelay, maxRetryDelay), "node"),
 		lastSyncedNodes:  []*v1.Node{},
->>>>>>> b674bb5b
 	}
 
 	serviceInformer.Informer().AddEventHandlerWithResyncPeriod(
@@ -183,7 +164,7 @@
 					return
 				}
 
-				if !shouldSyncNode(oldNode, curNode) {
+				if !shouldSyncUpdatedNode(oldNode, curNode) {
 					return
 				}
 
@@ -263,40 +244,10 @@
 	<-ctx.Done()
 }
 
-<<<<<<< HEAD
-// triggerNodeSync triggers a nodeSync asynchronously
-func (c *Controller) triggerNodeSync() {
-	c.nodeSyncLock.Lock()
-	defer c.nodeSyncLock.Unlock()
-	newHosts, err := listWithPredicate(c.nodeLister, c.getNodeConditionPredicate())
-	if err != nil {
-		runtime.HandleError(fmt.Errorf("Failed to retrieve current set of nodes from node lister: %v", err))
-		// if node list cannot be retrieve, trigger full node sync to be safe.
-		c.needFullSync = true
-	} else if !nodeSlicesEqualForLB(newHosts, c.knownHosts) {
-		// Here the last known state is recorded as knownHosts. For each
-		// LB update, the latest node list is retrieved. This is to prevent
-		// a stale set of nodes were used to be update loadbalancers when
-		// there are many loadbalancers in the clusters. nodeSyncInternal
-		// would be triggered until all loadbalancers are updated to the new state.
-		klog.V(2).Infof("Node changes detected, triggering a full node sync on all loadbalancer services")
-		c.needFullSync = true
-		c.knownHosts = newHosts
-	}
-
-	select {
-	case c.nodeSyncCh <- struct{}{}:
-		klog.V(4).Info("Triggering nodeSync")
-		return
-	default:
-		klog.V(4).Info("A pending nodeSync is already in queue")
-		return
-=======
 // worker runs a worker thread that just dequeues items, processes them, and marks them done.
 // It enforces that the syncHandler is never invoked concurrently with the same key.
 func (c *Controller) serviceWorker(ctx context.Context) {
 	for c.processNextServiceItem(ctx) {
->>>>>>> b674bb5b
 	}
 }
 
@@ -471,7 +422,7 @@
 }
 
 func (c *Controller) ensureLoadBalancer(ctx context.Context, service *v1.Service) (*v1.LoadBalancerStatus, error) {
-	nodes, err := listWithPredicate(c.nodeLister, c.getNodeConditionPredicate())
+	nodes, err := listWithPredicates(c.nodeLister, getNodePredicatesForService(service)...)
 	if err != nil {
 		return nil, err
 	}
@@ -689,6 +640,15 @@
 	return true
 }
 
+func serviceKeys(services []*v1.Service) sets.String {
+	ret := sets.NewString()
+	for _, service := range services {
+		key, _ := cache.MetaNamespaceKeyFunc(service)
+		ret.Insert(key)
+	}
+	return ret
+}
+
 func nodeNames(nodes []*v1.Node) sets.String {
 	ret := sets.NewString()
 	for _, node := range nodes {
@@ -697,41 +657,6 @@
 	return ret
 }
 
-<<<<<<< HEAD
-func nodeSlicesEqualForLB(x, y []*v1.Node) bool {
-	if len(x) != len(y) {
-		return false
-	}
-	return nodeNames(x).Equal(nodeNames(y))
-}
-
-func (c *Controller) getNodeConditionPredicate() NodeConditionPredicate {
-	return func(node *v1.Node) bool {
-		if _, hasExcludeBalancerLabel := node.Labels[v1.LabelNodeExcludeBalancers]; hasExcludeBalancerLabel {
-			return false
-		}
-
-		// Remove nodes that are about to be deleted by the cluster autoscaler.
-		for _, taint := range node.Spec.Taints {
-			if taint.Key == ToBeDeletedTaint {
-				klog.V(4).Infof("Ignoring node %v with autoscaler taint %+v", node.Name, taint)
-				return false
-			}
-		}
-
-		// If we have no info, don't accept
-		if len(node.Status.Conditions) == 0 {
-			return false
-		}
-		for _, cond := range node.Status.Conditions {
-			// We consider the node for load balancing only when its NodeReady condition status
-			// is ConditionTrue
-			if cond.Type == v1.NodeReady && cond.Status != v1.ConditionTrue {
-				klog.V(4).Infof("Ignoring node %v with %v condition status %v", node.Name, cond.Type, cond.Status)
-				return false
-			}
-		}
-=======
 func shouldSyncUpdatedNode(oldNode, newNode *v1.Node) bool {
 	// Evaluate the individual node exclusion predicate before evaluating the
 	// compounded result of all predicates. We don't sync ETP=local services
@@ -744,33 +669,9 @@
 	// trigger a global sync for all services and make sure no service gets
 	// skipped due to a changing node predicate.
 	if respectsPredicates(oldNode, nodeIncludedPredicate) != respectsPredicates(newNode, nodeIncludedPredicate) {
->>>>>>> b674bb5b
-		return true
-	}
-}
-
-func shouldSyncNode(oldNode, newNode *v1.Node) bool {
-	if oldNode.Spec.Unschedulable != newNode.Spec.Unschedulable {
-		return true
-	}
-
-	if !reflect.DeepEqual(oldNode.Labels, newNode.Labels) {
-		return true
-	}
-
-	return nodeReadyConditionStatus(oldNode) != nodeReadyConditionStatus(newNode)
-}
-
-func nodeReadyConditionStatus(node *v1.Node) v1.ConditionStatus {
-	for _, condition := range node.Status.Conditions {
-		if condition.Type != v1.NodeReady {
-			continue
-		}
-
-		return condition.Status
-	}
-
-	return ""
+		return true
+	}
+	return respectsPredicates(oldNode, allNodePredicates...) != respectsPredicates(newNode, allNodePredicates...)
 }
 
 // syncNodes handles updating the hosts pointed to by all load
@@ -792,24 +693,29 @@
 	return servicesToRetry
 }
 
-// nodeSyncService syncs the nodes for one load balancer type service
-func (c *Controller) nodeSyncService(svc *v1.Service) bool {
+// nodeSyncService syncs the nodes for one load balancer type service. The return value
+// indicates if we should retry. Hence, this functions returns false if we've updated
+// load balancers and finished doing it successfully, or didn't try to at all because
+// there's no need. This function returns true if we tried to update load balancers and
+// failed, indicating to the caller that we should try again.
+func (c *Controller) nodeSyncService(svc *v1.Service, oldNodes, newNodes []*v1.Node) bool {
+	retSuccess := false
+	retNeedRetry := true
 	if svc == nil || !wantsLoadBalancer(svc) {
-		return false
+		return retSuccess
+	}
+	newNodes = filterWithPredicates(newNodes, getNodePredicatesForService(svc)...)
+	oldNodes = filterWithPredicates(oldNodes, getNodePredicatesForService(svc)...)
+	if nodeNames(newNodes).Equal(nodeNames(oldNodes)) {
+		return retSuccess
 	}
 	klog.V(4).Infof("nodeSyncService started for service %s/%s", svc.Namespace, svc.Name)
-	hosts, err := listWithPredicate(c.nodeLister, c.getNodeConditionPredicate())
-	if err != nil {
-		runtime.HandleError(fmt.Errorf("failed to retrieve node list: %v", err))
-		return true
-	}
-
-	if err := c.lockedUpdateLoadBalancerHosts(svc, hosts); err != nil {
+	if err := c.lockedUpdateLoadBalancerHosts(svc, newNodes); err != nil {
 		runtime.HandleError(fmt.Errorf("failed to update load balancer hosts for service %s/%s: %v", svc.Namespace, svc.Name, err))
-		return true
+		return retNeedRetry
 	}
 	klog.V(4).Infof("nodeSyncService finished successfully for service %s/%s", svc.Namespace, svc.Name)
-	return false
+	return retSuccess
 }
 
 // updateLoadBalancerHosts updates all existing load balancers so that
@@ -818,11 +724,20 @@
 func (c *Controller) updateLoadBalancerHosts(ctx context.Context, services []*v1.Service, workers int) (servicesToRetry sets.String) {
 	klog.V(4).Infof("Running updateLoadBalancerHosts(len(services)==%d, workers==%d)", len(services), workers)
 
+	// Include all nodes and let nodeSyncService filter and figure out if
+	// the update is relevant for the service in question.
+	nodes, err := listWithPredicates(c.nodeLister)
+	if err != nil {
+		runtime.HandleError(fmt.Errorf("failed to retrieve node list: %v", err))
+		return serviceKeys(services)
+	}
+
 	// lock for servicesToRetry
 	servicesToRetry = sets.NewString()
 	lock := sync.Mutex{}
+
 	doWork := func(piece int) {
-		if shouldRetry := c.nodeSyncService(services[piece]); !shouldRetry {
+		if shouldRetry := c.nodeSyncService(services[piece], c.lastSyncedNodes, nodes); !shouldRetry {
 			return
 		}
 		lock.Lock()
@@ -831,6 +746,7 @@
 		servicesToRetry.Insert(key)
 	}
 	workqueue.ParallelizeUntil(ctx, workers, len(services), doWork)
+	c.lastSyncedNodes = nodes
 	klog.V(4).Infof("Finished updateLoadBalancerHosts")
 	return servicesToRetry
 }
@@ -1006,19 +922,75 @@
 // some set of criteria defined by the function.
 type NodeConditionPredicate func(node *v1.Node) bool
 
-// listWithPredicate gets nodes that matches predicate function.
-func listWithPredicate(nodeLister corelisters.NodeLister, predicate NodeConditionPredicate) ([]*v1.Node, error) {
+var (
+	allNodePredicates []NodeConditionPredicate = []NodeConditionPredicate{
+		nodeIncludedPredicate,
+		nodeUnTaintedPredicate,
+		nodeReadyPredicate,
+	}
+	etpLocalNodePredicates []NodeConditionPredicate = []NodeConditionPredicate{
+		nodeIncludedPredicate,
+		nodeUnTaintedPredicate,
+	}
+)
+
+func getNodePredicatesForService(service *v1.Service) []NodeConditionPredicate {
+	if service.Spec.ExternalTrafficPolicy == v1.ServiceExternalTrafficPolicyTypeLocal {
+		return etpLocalNodePredicates
+	}
+	return allNodePredicates
+}
+
+// We consider the node for load balancing only when the node is not labelled for exclusion.
+func nodeIncludedPredicate(node *v1.Node) bool {
+	_, hasExcludeBalancerLabel := node.Labels[v1.LabelNodeExcludeBalancers]
+	return !hasExcludeBalancerLabel
+}
+
+// We consider the node for load balancing only when its not tainted for deletion by the cluster autoscaler.
+func nodeUnTaintedPredicate(node *v1.Node) bool {
+	for _, taint := range node.Spec.Taints {
+		if taint.Key == ToBeDeletedTaint {
+			return false
+		}
+	}
+	return true
+}
+
+// We consider the node for load balancing only when its NodeReady condition status is ConditionTrue
+func nodeReadyPredicate(node *v1.Node) bool {
+	for _, cond := range node.Status.Conditions {
+		if cond.Type == v1.NodeReady {
+			return cond.Status == v1.ConditionTrue
+		}
+	}
+	return false
+}
+
+// listWithPredicate gets nodes that matches all predicate functions.
+func listWithPredicates(nodeLister corelisters.NodeLister, predicates ...NodeConditionPredicate) ([]*v1.Node, error) {
 	nodes, err := nodeLister.List(labels.Everything())
 	if err != nil {
 		return nil, err
 	}
-
+	return filterWithPredicates(nodes, predicates...), nil
+}
+
+func filterWithPredicates(nodes []*v1.Node, predicates ...NodeConditionPredicate) []*v1.Node {
 	var filtered []*v1.Node
 	for i := range nodes {
-		if predicate(nodes[i]) {
+		if respectsPredicates(nodes[i], predicates...) {
 			filtered = append(filtered, nodes[i])
 		}
 	}
-
-	return filtered, nil
+	return filtered
+}
+
+func respectsPredicates(node *v1.Node, predicates ...NodeConditionPredicate) bool {
+	for _, p := range predicates {
+		if !p(node) {
+			return false
+		}
+	}
+	return true
 }