/*
Copyright 2015 The Kubernetes Authors.

Licensed under the Apache License, Version 2.0 (the "License");
you may not use this file except in compliance with the License.
You may obtain a copy of the License at

    http://www.apache.org/licenses/LICENSE-2.0

Unless required by applicable law or agreed to in writing, software
distributed under the License is distributed on an "AS IS" BASIS,
WITHOUT WARRANTIES OR CONDITIONS OF ANY KIND, either express or implied.
See the License for the specific language governing permissions and
limitations under the License.
*/

package cacher

import (
	"context"
	"fmt"
	"net/http"
	"reflect"
	"sync"
	"time"

	"k8s.io/apimachinery/pkg/api/errors"
	"k8s.io/apimachinery/pkg/api/meta"
	metav1 "k8s.io/apimachinery/pkg/apis/meta/v1"
	"k8s.io/apimachinery/pkg/conversion"
	"k8s.io/apimachinery/pkg/fields"
	"k8s.io/apimachinery/pkg/labels"
	"k8s.io/apimachinery/pkg/runtime"
	utilruntime "k8s.io/apimachinery/pkg/util/runtime"
	"k8s.io/apimachinery/pkg/util/wait"
	"k8s.io/apimachinery/pkg/watch"
	endpointsrequest "k8s.io/apiserver/pkg/endpoints/request"
	"k8s.io/apiserver/pkg/features"
	"k8s.io/apiserver/pkg/storage"
	"k8s.io/apiserver/pkg/storage/cacher/metrics"
	utilfeature "k8s.io/apiserver/pkg/util/feature"
	utilflowcontrol "k8s.io/apiserver/pkg/util/flowcontrol"
	"k8s.io/client-go/tools/cache"
	"k8s.io/klog/v2"
	"k8s.io/utils/clock"
	utiltrace "k8s.io/utils/trace"
)

var (
	emptyFunc = func(bool) {}
)

const (
	// storageWatchListPageSize is the cacher's request chunk size of
	// initial and resync watch lists to storage.
	storageWatchListPageSize = int64(10000)
	// defaultBookmarkFrequency defines how frequently watch bookmarks should be send
	// in addition to sending a bookmark right before watch deadline.
	//
	// NOTE: Update `eventFreshDuration` when changing this value.
	defaultBookmarkFrequency = time.Minute
)

// Config contains the configuration for a given Cache.
type Config struct {
	// An underlying storage.Interface.
	Storage storage.Interface

	// An underlying storage.Versioner.
	Versioner storage.Versioner

	// The Cache will be caching objects of a given Type and assumes that they
	// are all stored under ResourcePrefix directory in the underlying database.
	ResourcePrefix string

	// KeyFunc is used to get a key in the underlying storage for a given object.
	KeyFunc func(runtime.Object) (string, error)

	// GetAttrsFunc is used to get object labels, fields
	GetAttrsFunc func(runtime.Object) (label labels.Set, field fields.Set, err error)

	// IndexerFuncs is used for optimizing amount of watchers that
	// needs to process an incoming event.
	IndexerFuncs storage.IndexerFuncs

	// Indexers is used to accelerate the list operation, falls back to regular list
	// operation if no indexer found.
	Indexers *cache.Indexers

	// NewFunc is a function that creates new empty object storing a object of type Type.
	NewFunc func() runtime.Object

	// NewList is a function that creates new empty object storing a list of
	// objects of type Type.
	NewListFunc func() runtime.Object

	Codec runtime.Codec

	Clock clock.Clock
}

type watchersMap map[int]*cacheWatcher

func (wm watchersMap) addWatcher(w *cacheWatcher, number int) {
	wm[number] = w
}

func (wm watchersMap) deleteWatcher(number int, done func(*cacheWatcher)) {
	if watcher, ok := wm[number]; ok {
		delete(wm, number)
		done(watcher)
	}
}

func (wm watchersMap) terminateAll(done func(*cacheWatcher)) {
	for key, watcher := range wm {
		delete(wm, key)
		done(watcher)
	}
}

type indexedWatchers struct {
	allWatchers   watchersMap
	valueWatchers map[string]watchersMap
}

func (i *indexedWatchers) addWatcher(w *cacheWatcher, number int, value string, supported bool) {
	if supported {
		if _, ok := i.valueWatchers[value]; !ok {
			i.valueWatchers[value] = watchersMap{}
		}
		i.valueWatchers[value].addWatcher(w, number)
	} else {
		i.allWatchers.addWatcher(w, number)
	}
}

func (i *indexedWatchers) deleteWatcher(number int, value string, supported bool, done func(*cacheWatcher)) {
	if supported {
		i.valueWatchers[value].deleteWatcher(number, done)
		if len(i.valueWatchers[value]) == 0 {
			delete(i.valueWatchers, value)
		}
	} else {
		i.allWatchers.deleteWatcher(number, done)
	}
}

func (i *indexedWatchers) terminateAll(objectType reflect.Type, done func(*cacheWatcher)) {
	// note that we don't have to call setDrainInputBufferLocked method on the watchers
	// because we take advantage of the default value - stop immediately
	// also watchers that have had already its draining strategy set
	// are no longer available (they were removed from the allWatchers and the valueWatchers maps)
	if len(i.allWatchers) > 0 || len(i.valueWatchers) > 0 {
		klog.Warningf("Terminating all watchers from cacher %v", objectType)
	}
	i.allWatchers.terminateAll(done)
	for _, watchers := range i.valueWatchers {
		watchers.terminateAll(done)
	}
	i.valueWatchers = map[string]watchersMap{}
}

// As we don't need a high precision here, we keep all watchers timeout within a
// second in a bucket, and pop up them once at the timeout. To be more specific,
// if you set fire time at X, you can get the bookmark within (X-1,X+1) period.
type watcherBookmarkTimeBuckets struct {
	lock sync.Mutex
	// the key of watcherBuckets is the number of seconds since createTime
	watchersBuckets   map[int64][]*cacheWatcher
	createTime        time.Time
	startBucketID     int64
	clock             clock.Clock
	bookmarkFrequency time.Duration
}

func newTimeBucketWatchers(clock clock.Clock, bookmarkFrequency time.Duration) *watcherBookmarkTimeBuckets {
	return &watcherBookmarkTimeBuckets{
		watchersBuckets:   make(map[int64][]*cacheWatcher),
		createTime:        clock.Now(),
		startBucketID:     0,
		clock:             clock,
		bookmarkFrequency: bookmarkFrequency,
	}
}

// adds a watcher to the bucket, if the deadline is before the start, it will be
// added to the first one.
func (t *watcherBookmarkTimeBuckets) addWatcher(w *cacheWatcher) bool {
	// note that the returned time can be before t.createTime,
	// especially in cases when the nextBookmarkTime method
	// give us the zero value of type Time
	// so buckedID can hold a negative value
	nextTime, ok := w.nextBookmarkTime(t.clock.Now(), t.bookmarkFrequency)
	if !ok {
		return false
	}
	bucketID := int64(nextTime.Sub(t.createTime) / time.Second)
	t.lock.Lock()
	defer t.lock.Unlock()
	if bucketID < t.startBucketID {
		bucketID = t.startBucketID
	}
	watchers := t.watchersBuckets[bucketID]
	t.watchersBuckets[bucketID] = append(watchers, w)
	return true
}

func (t *watcherBookmarkTimeBuckets) popExpiredWatchers() [][]*cacheWatcher {
	currentBucketID := int64(t.clock.Since(t.createTime) / time.Second)
	// There should be one or two elements in almost all cases
	expiredWatchers := make([][]*cacheWatcher, 0, 2)
	t.lock.Lock()
	defer t.lock.Unlock()
	for ; t.startBucketID <= currentBucketID; t.startBucketID++ {
		if watchers, ok := t.watchersBuckets[t.startBucketID]; ok {
			delete(t.watchersBuckets, t.startBucketID)
			expiredWatchers = append(expiredWatchers, watchers)
		}
	}
	return expiredWatchers
}

type filterWithAttrsFunc func(key string, l labels.Set, f fields.Set) bool

type indexedTriggerFunc struct {
	indexName   string
	indexerFunc storage.IndexerFunc
}

// Cacher is responsible for serving WATCH and LIST requests for a given
// resource from its internal cache and updating its cache in the background
// based on the underlying storage contents.
// Cacher implements storage.Interface (although most of the calls are just
// delegated to the underlying storage).
type Cacher struct {
	// HighWaterMarks for performance debugging.
	// Important: Since HighWaterMark is using sync/atomic, it has to be at the top of the struct due to a bug on 32-bit platforms
	// See: https://golang.org/pkg/sync/atomic/ for more information
	incomingHWM storage.HighWaterMark
	// Incoming events that should be dispatched to watchers.
	incoming chan watchCacheEvent

	resourcePrefix string

	sync.RWMutex

	// Before accessing the cacher's cache, wait for the ready to be ok.
	// This is necessary to prevent users from accessing structures that are
	// uninitialized or are being repopulated right now.
	// ready needs to be set to false when the cacher is paused or stopped.
	// ready needs to be set to true when the cacher is ready to use after
	// initialization.
	ready *ready

	// Underlying storage.Interface.
	storage storage.Interface

	// Expected type of objects in the underlying cache.
	objectType reflect.Type

	// "sliding window" of recent changes of objects and the current state.
	watchCache *watchCache
	reflector  *cache.Reflector

	// Versioner is used to handle resource versions.
	versioner storage.Versioner

	// newFunc is a function that creates new empty object storing a object of type Type.
	newFunc func() runtime.Object

	// indexedTrigger is used for optimizing amount of watchers that needs to process
	// an incoming event.
	indexedTrigger *indexedTriggerFunc
	// watchers is mapping from the value of trigger function that a
	// watcher is interested into the watchers
	watcherIdx int
	watchers   indexedWatchers

	// Defines a time budget that can be spend on waiting for not-ready watchers
	// while dispatching event before shutting them down.
	dispatchTimeoutBudget timeBudget

	// Handling graceful termination.
	stopLock sync.RWMutex
	stopped  bool
	stopCh   chan struct{}
	stopWg   sync.WaitGroup

	clock clock.Clock
	// timer is used to avoid unnecessary allocations in underlying watchers.
	timer *time.Timer

	// dispatching determines whether there is currently dispatching of
	// any event in flight.
	dispatching bool
	// watchersBuffer is a list of watchers potentially interested in currently
	// dispatched event.
	watchersBuffer []*cacheWatcher
	// blockedWatchers is a list of watchers whose buffer is currently full.
	blockedWatchers []*cacheWatcher
	// watchersToStop is a list of watchers that were supposed to be stopped
	// during current dispatching, but stopping was deferred to the end of
	// dispatching that event to avoid race with closing channels in watchers.
	watchersToStop []*cacheWatcher
	// Maintain a timeout queue to send the bookmark event before the watcher times out.
	bookmarkWatchers *watcherBookmarkTimeBuckets
	// expiredBookmarkWatchers is a list of watchers that were expired and need to be schedule for a next bookmark event
	expiredBookmarkWatchers []*cacheWatcher
}

// NewCacherFromConfig creates a new Cacher responsible for servicing WATCH and LIST requests from
// its internal cache and updating its cache in the background based on the
// given configuration.
func NewCacherFromConfig(config Config) (*Cacher, error) {
	stopCh := make(chan struct{})
	obj := config.NewFunc()
	// Give this error when it is constructed rather than when you get the
	// first watch item, because it's much easier to track down that way.
	if err := runtime.CheckCodec(config.Codec, obj); err != nil {
		return nil, fmt.Errorf("storage codec doesn't seem to match given type: %v", err)
	}

	var indexedTrigger *indexedTriggerFunc
	if config.IndexerFuncs != nil {
		// For now, we don't support multiple trigger functions defined
		// for a given resource.
		if len(config.IndexerFuncs) > 1 {
			return nil, fmt.Errorf("cacher %s doesn't support more than one IndexerFunc: ", reflect.TypeOf(obj).String())
		}
		for key, value := range config.IndexerFuncs {
			if value != nil {
				indexedTrigger = &indexedTriggerFunc{
					indexName:   key,
					indexerFunc: value,
				}
			}
		}
	}

	if config.Clock == nil {
		config.Clock = clock.RealClock{}
	}
	objType := reflect.TypeOf(obj)
	cacher := &Cacher{
		resourcePrefix: config.ResourcePrefix,
		ready:          newReady(),
		storage:        config.Storage,
		objectType:     objType,
		versioner:      config.Versioner,
		newFunc:        config.NewFunc,
		indexedTrigger: indexedTrigger,
		watcherIdx:     0,
		watchers: indexedWatchers{
			allWatchers:   make(map[int]*cacheWatcher),
			valueWatchers: make(map[string]watchersMap),
		},
		// TODO: Figure out the correct value for the buffer size.
		incoming:              make(chan watchCacheEvent, 100),
		dispatchTimeoutBudget: newTimeBudget(),
		// We need to (potentially) stop both:
		// - wait.Until go-routine
		// - reflector.ListAndWatch
		// and there are no guarantees on the order that they will stop.
		// So we will be simply closing the channel, and synchronizing on the WaitGroup.
		stopCh:           stopCh,
		clock:            config.Clock,
		timer:            time.NewTimer(time.Duration(0)),
		bookmarkWatchers: newTimeBucketWatchers(config.Clock, defaultBookmarkFrequency),
	}

	// Ensure that timer is stopped.
	if !cacher.timer.Stop() {
		// Consume triggered (but not yet received) timer event
		// so that future reuse does not get a spurious timeout.
		<-cacher.timer.C
	}

	watchCache := newWatchCache(
		config.KeyFunc, cacher.processEvent, config.GetAttrsFunc, config.Versioner, config.Indexers, config.Clock, objType)
	listerWatcher := NewCacherListerWatcher(config.Storage, config.ResourcePrefix, config.NewListFunc)
	reflectorName := "storage/cacher.go:" + config.ResourcePrefix

	reflector := cache.NewNamedReflector(reflectorName, listerWatcher, obj, watchCache, 0)
	// Configure reflector's pager to for an appropriate pagination chunk size for fetching data from
	// storage. The pager falls back to full list if paginated list calls fail due to an "Expired" error.
	reflector.WatchListPageSize = storageWatchListPageSize
	// When etcd loses leader for 3 cycles, it returns error "no leader".
	// We don't want to terminate all watchers as recreating all watchers puts high load on api-server.
	// In most of the cases, leader is reelected within few cycles.
	reflector.MaxInternalErrorRetryDuration = time.Second * 30

	cacher.watchCache = watchCache
	cacher.reflector = reflector

	go cacher.dispatchEvents()

	cacher.stopWg.Add(1)
	go func() {
		defer cacher.stopWg.Done()
		defer cacher.terminateAllWatchers()
		wait.Until(
			func() {
				if !cacher.isStopped() {
					cacher.startCaching(stopCh)
				}
			}, time.Second, stopCh,
		)
	}()

	return cacher, nil
}

func (c *Cacher) startCaching(stopChannel <-chan struct{}) {
	// The 'usable' lock is always 'RLock'able when it is safe to use the cache.
	// It is safe to use the cache after a successful list until a disconnection.
	// We start with usable (write) locked. The below OnReplace function will
	// unlock it after a successful list. The below defer will then re-lock
	// it when this function exits (always due to disconnection), only if
	// we actually got a successful list. This cycle will repeat as needed.
	successfulList := false
	c.watchCache.SetOnReplace(func() {
		successfulList = true
		c.ready.set(true)
		klog.V(1).Infof("cacher (%v): initialized", c.objectType.String())
<<<<<<< HEAD
		watchCacheInitializations.WithLabelValues(c.objectType.String()).Inc()
=======
		metrics.WatchCacheInitializations.WithLabelValues(c.objectType.String()).Inc()
>>>>>>> d2b22ad6
	})
	defer func() {
		if successfulList {
			c.ready.set(false)
		}
	}()

	c.terminateAllWatchers()
	// Note that since onReplace may be not called due to errors, we explicitly
	// need to retry it on errors under lock.
	// Also note that startCaching is called in a loop, so there's no need
	// to have another loop here.
	if err := c.reflector.ListAndWatch(stopChannel); err != nil {
		klog.Errorf("cacher (%v): unexpected ListAndWatch error: %v; reinitializing...", c.objectType.String(), err)
	}
}

// Versioner implements storage.Interface.
func (c *Cacher) Versioner() storage.Versioner {
	return c.storage.Versioner()
}

// Create implements storage.Interface.
func (c *Cacher) Create(ctx context.Context, key string, obj, out runtime.Object, ttl uint64) error {
	return c.storage.Create(ctx, key, obj, out, ttl)
}

// Delete implements storage.Interface.
func (c *Cacher) Delete(
	ctx context.Context, key string, out runtime.Object, preconditions *storage.Preconditions,
	validateDeletion storage.ValidateObjectFunc, _ runtime.Object) error {
	// Ignore the suggestion and try to pass down the current version of the object
	// read from cache.
	if elem, exists, err := c.watchCache.GetByKey(key); err != nil {
		klog.Errorf("GetByKey returned error: %v", err)
	} else if exists {
		// DeepCopy the object since we modify resource version when serializing the
		// current object.
		currObj := elem.(*storeElement).Object.DeepCopyObject()
		return c.storage.Delete(ctx, key, out, preconditions, validateDeletion, currObj)
	}
	// If we couldn't get the object, fallback to no-suggestion.
	return c.storage.Delete(ctx, key, out, preconditions, validateDeletion, nil)
}

// Watch implements storage.Interface.
func (c *Cacher) Watch(ctx context.Context, key string, opts storage.ListOptions) (watch.Interface, error) {
	pred := opts.Predicate
	watchRV, err := c.versioner.ParseResourceVersion(opts.ResourceVersion)
	if err != nil {
		return nil, err
	}

	if err := c.ready.wait(); err != nil {
		return nil, errors.NewServiceUnavailable(err.Error())
	}

	triggerValue, triggerSupported := "", false
	if c.indexedTrigger != nil {
		for _, field := range pred.IndexFields {
			if field == c.indexedTrigger.indexName {
				if value, ok := pred.Field.RequiresExactMatch(field); ok {
					triggerValue, triggerSupported = value, true
				}
			}
		}
	}

	// It boils down to a tradeoff between:
	// - having it as small as possible to reduce memory usage
	// - having it large enough to ensure that watchers that need to process
	//   a bunch of changes have enough buffer to avoid from blocking other
	//   watchers on our watcher having a processing hiccup
	chanSize := c.watchCache.suggestedWatchChannelSize(c.indexedTrigger != nil, triggerSupported)

	// Determine watch timeout('0' means deadline is not set, ignore checking)
	deadline, _ := ctx.Deadline()

	identifier := fmt.Sprintf("key: %q, labels: %q, fields: %q", key, pred.Label, pred.Field)

	// Create a watcher here to reduce memory allocations under lock,
	// given that memory allocation may trigger GC and block the thread.
	// Also note that emptyFunc is a placeholder, until we will be able
	// to compute watcher.forget function (which has to happen under lock).
	watcher := newCacheWatcher(chanSize, filterWithAttrsFunction(key, pred), emptyFunc, c.versioner, deadline, pred.AllowWatchBookmarks, c.objectType, identifier)

	// We explicitly use thread unsafe version and do locking ourself to ensure that
	// no new events will be processed in the meantime. The watchCache will be unlocked
	// on return from this function.
	// Note that we cannot do it under Cacher lock, to avoid a deadlock, since the
	// underlying watchCache is calling processEvent under its lock.
	c.watchCache.RLock()
	defer c.watchCache.RUnlock()
	cacheInterval, err := c.watchCache.getAllEventsSinceLocked(watchRV)
	if err != nil {
		// To match the uncached watch implementation, once we have passed authn/authz/admission,
		// and successfully parsed a resource version, other errors must fail with a watch event of type ERROR,
		// rather than a directly returned error.
		return newErrWatcher(err), nil
	}

	func() {
		c.Lock()
		defer c.Unlock()
		// Update watcher.forget function once we can compute it.
		watcher.forget = forgetWatcher(c, watcher, c.watcherIdx, triggerValue, triggerSupported)
		c.watchers.addWatcher(watcher, c.watcherIdx, triggerValue, triggerSupported)

		// Add it to the queue only when the client support watch bookmarks.
		if watcher.allowWatchBookmarks {
			c.bookmarkWatchers.addWatcher(watcher)
		}
		c.watcherIdx++
	}()

	go watcher.processInterval(ctx, cacheInterval, watchRV)
	return watcher, nil
}

// Get implements storage.Interface.
func (c *Cacher) Get(ctx context.Context, key string, opts storage.GetOptions, objPtr runtime.Object) error {
	if opts.ResourceVersion == "" {
		// If resourceVersion is not specified, serve it from underlying
		// storage (for backward compatibility).
		return c.storage.Get(ctx, key, opts, objPtr)
	}

	// If resourceVersion is specified, serve it from cache.
	// It's guaranteed that the returned value is at least that
	// fresh as the given resourceVersion.
	getRV, err := c.versioner.ParseResourceVersion(opts.ResourceVersion)
	if err != nil {
		return err
	}

	if getRV == 0 && !c.ready.check() {
		// If Cacher is not yet initialized and we don't require any specific
		// minimal resource version, simply forward the request to storage.
		return c.storage.Get(ctx, key, opts, objPtr)
	}

	// Do not create a trace - it's not for free and there are tons
	// of Get requests. We can add it if it will be really needed.
	if err := c.ready.wait(); err != nil {
		return errors.NewServiceUnavailable(err.Error())
	}

	objVal, err := conversion.EnforcePtr(objPtr)
	if err != nil {
		return err
	}

	obj, exists, readResourceVersion, err := c.watchCache.WaitUntilFreshAndGet(getRV, key, nil)
	if err != nil {
		return err
	}

	if exists {
		elem, ok := obj.(*storeElement)
		if !ok {
			return fmt.Errorf("non *storeElement returned from storage: %v", obj)
		}
		objVal.Set(reflect.ValueOf(elem.Object).Elem())
	} else {
		objVal.Set(reflect.Zero(objVal.Type()))
		if !opts.IgnoreNotFound {
			return storage.NewKeyNotFoundError(key, int64(readResourceVersion))
		}
	}
	return nil
}

// NOTICE: Keep in sync with shouldListFromStorage function in
//
//	staging/src/k8s.io/apiserver/pkg/util/flowcontrol/request/list_work_estimator.go
func shouldDelegateList(opts storage.ListOptions) bool {
	resourceVersion := opts.ResourceVersion
	pred := opts.Predicate
	pagingEnabled := utilfeature.DefaultFeatureGate.Enabled(features.APIListChunking)
	hasContinuation := pagingEnabled && len(pred.Continue) > 0
	hasLimit := pagingEnabled && pred.Limit > 0 && resourceVersion != "0"

	// If resourceVersion is not specified, serve it from underlying
	// storage (for backward compatibility). If a continuation is
	// requested, serve it from the underlying storage as well.
	// Limits are only sent to storage when resourceVersion is non-zero
	// since the watch cache isn't able to perform continuations, and
	// limits are ignored when resource version is zero
	return resourceVersion == "" || hasContinuation || hasLimit || opts.ResourceVersionMatch == metav1.ResourceVersionMatchExact
}

func (c *Cacher) listItems(listRV uint64, key string, pred storage.SelectionPredicate, trace *utiltrace.Trace, recursive bool) ([]interface{}, uint64, string, error) {
	if !recursive {
		obj, exists, readResourceVersion, err := c.watchCache.WaitUntilFreshAndGet(listRV, key, trace)
		if err != nil {
			return nil, 0, "", err
<<<<<<< HEAD
		}
		if exists {
			return []interface{}{obj}, readResourceVersion, "", nil
		}
=======
		}
		if exists {
			return []interface{}{obj}, readResourceVersion, "", nil
		}
>>>>>>> d2b22ad6
		return nil, readResourceVersion, "", nil
	}
	return c.watchCache.WaitUntilFreshAndList(listRV, pred.MatcherIndex(), trace)
}

// GetList implements storage.Interface
func (c *Cacher) GetList(ctx context.Context, key string, opts storage.ListOptions, listObj runtime.Object) error {
	recursive := opts.Recursive
	resourceVersion := opts.ResourceVersion
	pred := opts.Predicate
	if shouldDelegateList(opts) {
		return c.storage.GetList(ctx, key, opts, listObj)
	}

	// If resourceVersion is specified, serve it from cache.
	// It's guaranteed that the returned value is at least that
	// fresh as the given resourceVersion.
	listRV, err := c.versioner.ParseResourceVersion(resourceVersion)
	if err != nil {
		return err
	}

	if listRV == 0 && !c.ready.check() {
		// If Cacher is not yet initialized and we don't require any specific
		// minimal resource version, simply forward the request to storage.
		return c.storage.GetList(ctx, key, opts, listObj)
	}

<<<<<<< HEAD
	trace := utiltrace.New("cacher list", utiltrace.Field{Key: "type", Value: c.objectType.String()})
=======
	trace := utiltrace.New("cacher list",
		utiltrace.Field{"audit-id", endpointsrequest.GetAuditIDTruncated(ctx)},
		utiltrace.Field{Key: "type", Value: c.objectType.String()})
>>>>>>> d2b22ad6
	defer trace.LogIfLong(500 * time.Millisecond)

	if err := c.ready.wait(); err != nil {
		return errors.NewServiceUnavailable(err.Error())
	}
	trace.Step("Ready")

	// List elements with at least 'listRV' from cache.
	listPtr, err := meta.GetItemsPtr(listObj)
	if err != nil {
		return err
	}
	listVal, err := conversion.EnforcePtr(listPtr)
	if err != nil {
		return err
	}
	if listVal.Kind() != reflect.Slice {
		return fmt.Errorf("need a pointer to slice, got %v", listVal.Kind())
	}
	filter := filterWithAttrsFunction(key, pred)

	objs, readResourceVersion, indexUsed, err := c.listItems(listRV, key, pred, trace, recursive)
	if err != nil {
		return err
	}
	trace.Step("Listed items from cache", utiltrace.Field{Key: "count", Value: len(objs)})
	if len(objs) > listVal.Cap() && pred.Label.Empty() && pred.Field.Empty() {
		// Resize the slice appropriately, since we already know that none
		// of the elements will be filtered out.
		listVal.Set(reflect.MakeSlice(reflect.SliceOf(c.objectType.Elem()), 0, len(objs)))
		trace.Step("Resized result")
	}
	for _, obj := range objs {
		elem, ok := obj.(*storeElement)
		if !ok {
			return fmt.Errorf("non *storeElement returned from storage: %v", obj)
		}
		if filter(elem.Key, elem.Labels, elem.Fields) {
			listVal.Set(reflect.Append(listVal, reflect.ValueOf(elem.Object).Elem()))
		}
	}
	trace.Step("Filtered items", utiltrace.Field{Key: "count", Value: listVal.Len()})
	if c.versioner != nil {
		if err := c.versioner.UpdateList(listObj, readResourceVersion, "", nil); err != nil {
			return err
		}
	}
	metrics.RecordListCacheMetrics(c.resourcePrefix, indexUsed, len(objs), listVal.Len())
	return nil
}

// GuaranteedUpdate implements storage.Interface.
func (c *Cacher) GuaranteedUpdate(
	ctx context.Context, key string, destination runtime.Object, ignoreNotFound bool,
	preconditions *storage.Preconditions, tryUpdate storage.UpdateFunc, _ runtime.Object) error {
	// Ignore the suggestion and try to pass down the current version of the object
	// read from cache.
	if elem, exists, err := c.watchCache.GetByKey(key); err != nil {
		klog.Errorf("GetByKey returned error: %v", err)
	} else if exists {
		// DeepCopy the object since we modify resource version when serializing the
		// current object.
		currObj := elem.(*storeElement).Object.DeepCopyObject()
		return c.storage.GuaranteedUpdate(ctx, key, destination, ignoreNotFound, preconditions, tryUpdate, currObj)
	}
	// If we couldn't get the object, fallback to no-suggestion.
	return c.storage.GuaranteedUpdate(ctx, key, destination, ignoreNotFound, preconditions, tryUpdate, nil)
}

// Count implements storage.Interface.
func (c *Cacher) Count(pathPrefix string) (int64, error) {
	return c.storage.Count(pathPrefix)
}

// baseObjectThreadUnsafe omits locking for cachingObject.
func baseObjectThreadUnsafe(object runtime.Object) runtime.Object {
	if co, ok := object.(*cachingObject); ok {
		return co.object
	}
	return object
}

func (c *Cacher) triggerValuesThreadUnsafe(event *watchCacheEvent) ([]string, bool) {
	if c.indexedTrigger == nil {
		return nil, false
	}

	result := make([]string, 0, 2)
	result = append(result, c.indexedTrigger.indexerFunc(baseObjectThreadUnsafe(event.Object)))
	if event.PrevObject == nil {
		return result, true
	}
	prevTriggerValue := c.indexedTrigger.indexerFunc(baseObjectThreadUnsafe(event.PrevObject))
	if result[0] != prevTriggerValue {
		result = append(result, prevTriggerValue)
	}
	return result, true
}

func (c *Cacher) processEvent(event *watchCacheEvent) {
	if curLen := int64(len(c.incoming)); c.incomingHWM.Update(curLen) {
		// Monitor if this gets backed up, and how much.
		klog.V(1).Infof("cacher (%v): %v objects queued in incoming channel.", c.objectType.String(), curLen)
	}
	c.incoming <- *event
}

func (c *Cacher) dispatchEvents() {
	// Jitter to help level out any aggregate load.
	bookmarkTimer := c.clock.NewTimer(wait.Jitter(time.Second, 0.25))
	defer bookmarkTimer.Stop()

	lastProcessedResourceVersion := uint64(0)
	for {
		select {
		case event, ok := <-c.incoming:
			if !ok {
				return
			}
			// Don't dispatch bookmarks coming from the storage layer.
			// They can be very frequent (even to the level of subseconds)
			// to allow efficient watch resumption on kube-apiserver restarts,
			// and propagating them down may overload the whole system.
			//
			// TODO: If at some point we decide the performance and scalability
			// footprint is acceptable, this is the place to hook them in.
			// However, we then need to check if this was called as a result
			// of a bookmark event or regular Add/Update/Delete operation by
			// checking if resourceVersion here has changed.
			if event.Type != watch.Bookmark {
				c.dispatchEvent(&event)
			}
			lastProcessedResourceVersion = event.ResourceVersion
<<<<<<< HEAD
			eventsCounter.WithLabelValues(c.objectType.String()).Inc()
=======
			metrics.EventsCounter.WithLabelValues(c.objectType.String()).Inc()
>>>>>>> d2b22ad6
		case <-bookmarkTimer.C():
			bookmarkTimer.Reset(wait.Jitter(time.Second, 0.25))
			// Never send a bookmark event if we did not see an event here, this is fine
			// because we don't provide any guarantees on sending bookmarks.
			if lastProcessedResourceVersion == 0 {
				// pop expired watchers in case there has been no update
				c.bookmarkWatchers.popExpiredWatchers()
				continue
			}
			bookmarkEvent := &watchCacheEvent{
				Type:            watch.Bookmark,
				Object:          c.newFunc(),
				ResourceVersion: lastProcessedResourceVersion,
			}
			if err := c.versioner.UpdateObject(bookmarkEvent.Object, bookmarkEvent.ResourceVersion); err != nil {
				klog.Errorf("failure to set resourceVersion to %d on bookmark event %+v", bookmarkEvent.ResourceVersion, bookmarkEvent.Object)
				continue
			}
			c.dispatchEvent(bookmarkEvent)
		case <-c.stopCh:
			return
		}
	}
}

func setCachingObjects(event *watchCacheEvent, versioner storage.Versioner) {
	switch event.Type {
	case watch.Added, watch.Modified:
		if object, err := newCachingObject(event.Object); err == nil {
			event.Object = object
		} else {
			klog.Errorf("couldn't create cachingObject from: %#v", event.Object)
		}
		// Don't wrap PrevObject for update event (for create events it is nil).
		// We only encode those to deliver DELETE watch events, so if
		// event.Object is not nil it can be used only for watchers for which
		// selector was satisfied for its previous version and is no longer
		// satisfied for the current version.
		// This is rare enough that it doesn't justify making deep-copy of the
		// object (done by newCachingObject) every time.
	case watch.Deleted:
		// Don't wrap Object for delete events - these are not to deliver any
		// events. Only wrap PrevObject.
		if object, err := newCachingObject(event.PrevObject); err == nil {
			// Update resource version of the object.
			// event.PrevObject is used to deliver DELETE watch events and
			// for them, we set resourceVersion to <current> instead of
			// the resourceVersion of the last modification of the object.
			updateResourceVersion(object, versioner, event.ResourceVersion)
			event.PrevObject = object
		} else {
			klog.Errorf("couldn't create cachingObject from: %#v", event.Object)
		}
	}
}

func (c *Cacher) dispatchEvent(event *watchCacheEvent) {
	c.startDispatching(event)
	defer c.finishDispatching()
	// Watchers stopped after startDispatching will be delayed to finishDispatching,

	// Since add() can block, we explicitly add when cacher is unlocked.
	// Dispatching event in nonblocking way first, which make faster watchers
	// not be blocked by slower ones.
	if event.Type == watch.Bookmark {
		for _, watcher := range c.watchersBuffer {
			watcher.nonblockingAdd(event)
		}
	} else {
		// Set up caching of object serializations only for dispatching this event.
		//
		// Storing serializations in memory would result in increased memory usage,
		// but it would help for caching encodings for watches started from old
		// versions. However, we still don't have a convincing data that the gain
		// from it justifies increased memory usage, so for now we drop the cached
		// serializations after dispatching this event.
		//
		// Given that CachingObject is just wrapping the object and not perfoming
		// deep-copying (until some field is explicitly being modified), we create
		// it unconditionally to ensure safety and reduce deep-copying.
		//
		// Make a shallow copy to allow overwriting Object and PrevObject.
		wcEvent := *event
		setCachingObjects(&wcEvent, c.versioner)
		event = &wcEvent

		c.blockedWatchers = c.blockedWatchers[:0]
		for _, watcher := range c.watchersBuffer {
			if !watcher.nonblockingAdd(event) {
				c.blockedWatchers = append(c.blockedWatchers, watcher)
			}
		}

		if len(c.blockedWatchers) > 0 {
			// dispatchEvent is called very often, so arrange
			// to reuse timers instead of constantly allocating.
			startTime := time.Now()
			timeout := c.dispatchTimeoutBudget.takeAvailable()
			c.timer.Reset(timeout)

			// Send event to all blocked watchers. As long as timer is running,
			// `add` will wait for the watcher to unblock. After timeout,
			// `add` will not wait, but immediately close a still blocked watcher.
			// Hence, every watcher gets the chance to unblock itself while timer
			// is running, not only the first ones in the list.
			timer := c.timer
			for _, watcher := range c.blockedWatchers {
				if !watcher.add(event, timer) {
					// fired, clean the timer by set it to nil.
					timer = nil
				}
			}

			// Stop the timer if it is not fired
			if timer != nil && !timer.Stop() {
				// Consume triggered (but not yet received) timer event
				// so that future reuse does not get a spurious timeout.
				<-timer.C
			}

			c.dispatchTimeoutBudget.returnUnused(timeout - time.Since(startTime))
		}
	}
}

func (c *Cacher) startDispatchingBookmarkEventsLocked() {
	// Pop already expired watchers. However, explicitly ignore stopped ones,
	// as we don't delete watcher from bookmarkWatchers when it is stopped.
	for _, watchers := range c.bookmarkWatchers.popExpiredWatchers() {
		for _, watcher := range watchers {
			// c.Lock() is held here.
			// watcher.stopThreadUnsafe() is protected by c.Lock()
			if watcher.stopped {
				continue
			}
			c.watchersBuffer = append(c.watchersBuffer, watcher)
			c.expiredBookmarkWatchers = append(c.expiredBookmarkWatchers, watcher)
		}
	}
}

// startDispatching chooses watchers potentially interested in a given event
// a marks dispatching as true.
func (c *Cacher) startDispatching(event *watchCacheEvent) {
	// It is safe to call triggerValuesThreadUnsafe here, because at this
	// point only this thread can access this event (we create a separate
	// watchCacheEvent for every dispatch).
	triggerValues, supported := c.triggerValuesThreadUnsafe(event)

	c.Lock()
	defer c.Unlock()

	c.dispatching = true
	// We are reusing the slice to avoid memory reallocations in every
	// dispatchEvent() call. That may prevent Go GC from freeing items
	// from previous phases that are sitting behind the current length
	// of the slice, but there is only a limited number of those and the
	// gain from avoiding memory allocations is much bigger.
	c.watchersBuffer = c.watchersBuffer[:0]

	if event.Type == watch.Bookmark {
		c.startDispatchingBookmarkEventsLocked()
		// return here to reduce following code indentation and diff
		return
	}

	// Iterate over "allWatchers" no matter what the trigger function is.
	for _, watcher := range c.watchers.allWatchers {
		c.watchersBuffer = append(c.watchersBuffer, watcher)
	}
	if supported {
		// Iterate over watchers interested in the given values of the trigger.
		for _, triggerValue := range triggerValues {
			for _, watcher := range c.watchers.valueWatchers[triggerValue] {
				c.watchersBuffer = append(c.watchersBuffer, watcher)
			}
		}
	} else {
		// supported equal to false generally means that trigger function
		// is not defined (or not aware of any indexes). In this case,
		// watchers filters should generally also don't generate any
		// trigger values, but can cause problems in case of some
		// misconfiguration. Thus we paranoidly leave this branch.

		// Iterate over watchers interested in exact values for all values.
		for _, watchers := range c.watchers.valueWatchers {
			for _, watcher := range watchers {
				c.watchersBuffer = append(c.watchersBuffer, watcher)
			}
		}
	}
}

// finishDispatching stops all the watchers that were supposed to be
// stopped in the meantime, but it was deferred to avoid closing input
// channels of watchers, as add() may still have writing to it.
// It also marks dispatching as false.
func (c *Cacher) finishDispatching() {
	c.Lock()
	defer c.Unlock()
	c.dispatching = false
	for _, watcher := range c.watchersToStop {
		watcher.stopLocked()
	}
	c.watchersToStop = c.watchersToStop[:0]

	for _, watcher := range c.expiredBookmarkWatchers {
		if watcher.stopped {
			continue
		}
		// requeue the watcher for the next bookmark if needed.
		c.bookmarkWatchers.addWatcher(watcher)
	}
	c.expiredBookmarkWatchers = c.expiredBookmarkWatchers[:0]
}

func (c *Cacher) terminateAllWatchers() {
	c.Lock()
	defer c.Unlock()
	c.watchers.terminateAll(c.objectType, c.stopWatcherLocked)
}

func (c *Cacher) stopWatcherLocked(watcher *cacheWatcher) {
	if c.dispatching {
		c.watchersToStop = append(c.watchersToStop, watcher)
	} else {
		watcher.stopLocked()
	}
}

func (c *Cacher) isStopped() bool {
	c.stopLock.RLock()
	defer c.stopLock.RUnlock()
	return c.stopped
}

// Stop implements the graceful termination.
func (c *Cacher) Stop() {
	c.stopLock.Lock()
	if c.stopped {
		// avoid stopping twice (note: cachers are shared with subresources)
		c.stopLock.Unlock()
		return
	}
	c.stopped = true
	c.ready.stop()
	c.stopLock.Unlock()
	close(c.stopCh)
	c.stopWg.Wait()
}

func forgetWatcher(c *Cacher, w *cacheWatcher, index int, triggerValue string, triggerSupported bool) func(bool) {
	return func(drainWatcher bool) {
		c.Lock()
		defer c.Unlock()

		w.setDrainInputBufferLocked(drainWatcher)

		// It's possible that the watcher is already not in the structure (e.g. in case of
		// simultaneous Stop() and terminateAllWatchers(), but it is safe to call stopLocked()
		// on a watcher multiple times.
		c.watchers.deleteWatcher(index, triggerValue, triggerSupported, c.stopWatcherLocked)
	}
}

func filterWithAttrsFunction(key string, p storage.SelectionPredicate) filterWithAttrsFunc {
	filterFunc := func(objKey string, label labels.Set, field fields.Set) bool {
		if !hasPathPrefix(objKey, key) {
			return false
		}
		return p.MatchesObjectAttributes(label, field)
	}
	return filterFunc
}

// LastSyncResourceVersion returns resource version to which the underlying cache is synced.
func (c *Cacher) LastSyncResourceVersion() (uint64, error) {
	if err := c.ready.wait(); err != nil {
		return 0, errors.NewServiceUnavailable(err.Error())
	}

	resourceVersion := c.reflector.LastSyncResourceVersion()
	return c.versioner.ParseResourceVersion(resourceVersion)
}

// cacherListerWatcher opaques storage.Interface to expose cache.ListerWatcher.
type cacherListerWatcher struct {
	storage        storage.Interface
	resourcePrefix string
	newListFunc    func() runtime.Object
}

// NewCacherListerWatcher returns a storage.Interface backed ListerWatcher.
func NewCacherListerWatcher(storage storage.Interface, resourcePrefix string, newListFunc func() runtime.Object) cache.ListerWatcher {
	return &cacherListerWatcher{
		storage:        storage,
		resourcePrefix: resourcePrefix,
		newListFunc:    newListFunc,
	}
}

// Implements cache.ListerWatcher interface.
func (lw *cacherListerWatcher) List(options metav1.ListOptions) (runtime.Object, error) {
	list := lw.newListFunc()
	pred := storage.SelectionPredicate{
		Label:    labels.Everything(),
		Field:    fields.Everything(),
		Limit:    options.Limit,
		Continue: options.Continue,
	}

	storageOpts := storage.ListOptions{
		ResourceVersionMatch: options.ResourceVersionMatch,
		Predicate:            pred,
		Recursive:            true,
	}
	if err := lw.storage.GetList(context.TODO(), lw.resourcePrefix, storageOpts, list); err != nil {
		return nil, err
	}
	return list, nil
}

// Implements cache.ListerWatcher interface.
func (lw *cacherListerWatcher) Watch(options metav1.ListOptions) (watch.Interface, error) {
	opts := storage.ListOptions{
		ResourceVersion: options.ResourceVersion,
		Predicate:       storage.Everything,
		Recursive:       true,
		ProgressNotify:  true,
	}
	return lw.storage.Watch(context.TODO(), lw.resourcePrefix, opts)
}

// errWatcher implements watch.Interface to return a single error
type errWatcher struct {
	result chan watch.Event
}

func newErrWatcher(err error) *errWatcher {
	// Create an error event
	errEvent := watch.Event{Type: watch.Error}
	switch err := err.(type) {
	case runtime.Object:
		errEvent.Object = err
	case *errors.StatusError:
		errEvent.Object = &err.ErrStatus
	default:
		errEvent.Object = &metav1.Status{
			Status:  metav1.StatusFailure,
			Message: err.Error(),
			Reason:  metav1.StatusReasonInternalError,
			Code:    http.StatusInternalServerError,
		}
	}

	// Create a watcher with room for a single event, populate it, and close the channel
	watcher := &errWatcher{result: make(chan watch.Event, 1)}
	watcher.result <- errEvent
	close(watcher.result)

	return watcher
}

// Implements watch.Interface.
func (c *errWatcher) ResultChan() <-chan watch.Event {
	return c.result
}

// Implements watch.Interface.
func (c *errWatcher) Stop() {
	// no-op
}

// cacheWatcher implements watch.Interface
// this is not thread-safe
type cacheWatcher struct {
	input     chan *watchCacheEvent
	result    chan watch.Event
	done      chan struct{}
	filter    filterWithAttrsFunc
	stopped   bool
	forget    func(bool)
	versioner storage.Versioner
	// The watcher will be closed by server after the deadline,
	// save it here to send bookmark events before that.
	deadline            time.Time
	allowWatchBookmarks bool
	// Object type of the cache watcher interests
	objectType reflect.Type

	// human readable identifier that helps assigning cacheWatcher
	// instance with request
	identifier string

	// drainInputBuffer indicates whether we should delay closing this watcher
	// and send all event in the input buffer.
	drainInputBuffer bool
}

func newCacheWatcher(chanSize int, filter filterWithAttrsFunc, forget func(bool), versioner storage.Versioner, deadline time.Time, allowWatchBookmarks bool, objectType reflect.Type, identifier string) *cacheWatcher {
	return &cacheWatcher{
		input:               make(chan *watchCacheEvent, chanSize),
		result:              make(chan watch.Event, chanSize),
		done:                make(chan struct{}),
		filter:              filter,
		stopped:             false,
		forget:              forget,
		versioner:           versioner,
		deadline:            deadline,
		allowWatchBookmarks: allowWatchBookmarks,
		objectType:          objectType,
		identifier:          identifier,
	}
}

// Implements watch.Interface.
func (c *cacheWatcher) ResultChan() <-chan watch.Event {
	return c.result
}

// Implements watch.Interface.
func (c *cacheWatcher) Stop() {
	c.forget(false)
}

// we rely on the fact that stopLocked is actually protected by Cacher.Lock()
func (c *cacheWatcher) stopLocked() {
	if !c.stopped {
		c.stopped = true
		// stop without draining the input channel was requested.
		if !c.drainInputBuffer {
			close(c.done)
		}
		close(c.input)
	}

	// Even if the watcher was already stopped, if it previously was
	// using draining mode and it's not using it now we need to
	// close the done channel now. Otherwise we could leak the
	// processing goroutine if it will be trying to put more objects
	// into result channel, the channel will be full and there will
	// already be noone on the processing the events on the receiving end.
	if !c.drainInputBuffer && !c.isDoneChannelClosedLocked() {
		close(c.done)
	}
}

func (c *cacheWatcher) nonblockingAdd(event *watchCacheEvent) bool {
	select {
	case c.input <- event:
		return true
	default:
		return false
	}
}

// Nil timer means that add will not block (if it can't send event immediately, it will break the watcher)
func (c *cacheWatcher) add(event *watchCacheEvent, timer *time.Timer) bool {
	// Try to send the event immediately, without blocking.
	if c.nonblockingAdd(event) {
		return true
	}

	closeFunc := func() {
		// This means that we couldn't send event to that watcher.
		// Since we don't want to block on it infinitely,
		// we simply terminate it.
		klog.V(1).Infof("Forcing %v watcher close due to unresponsiveness: %v. len(c.input) = %v, len(c.result) = %v", c.objectType.String(), c.identifier, len(c.input), len(c.result))
		metrics.TerminatedWatchersCounter.WithLabelValues(c.objectType.String()).Inc()
		c.forget(false)
	}

	if timer == nil {
		closeFunc()
		return false
	}

	// OK, block sending, but only until timer fires.
	select {
	case c.input <- event:
		return true
	case <-timer.C:
		closeFunc()
		return false
	}
}

func (c *cacheWatcher) nextBookmarkTime(now time.Time, bookmarkFrequency time.Duration) (time.Time, bool) {
	// We try to send bookmarks:
	//
	// (a) right before the watcher timeout - for now we simply set it 2s before
	//     the deadline
	//
	// (b) roughly every minute
	//
	// (b) gives us periodicity if the watch breaks due to unexpected
	// conditions, (a) ensures that on timeout the watcher is as close to
	// now as possible - this covers 99% of cases.

	heartbeatTime := now.Add(bookmarkFrequency)
	if c.deadline.IsZero() {
		// Timeout is set by our client libraries (e.g. reflector) as well as defaulted by
		// apiserver if properly configured. So this shoudln't happen in practice.
		return heartbeatTime, true
	}
	if pretimeoutTime := c.deadline.Add(-2 * time.Second); pretimeoutTime.Before(heartbeatTime) {
		heartbeatTime = pretimeoutTime
	}

	if heartbeatTime.Before(now) {
		return time.Time{}, false
	}
	return heartbeatTime, true
}

<<<<<<< HEAD
=======
// setDrainInputBufferLocked if set to true indicates that we should delay closing this watcher
// until we send all events residing in the input buffer.
func (c *cacheWatcher) setDrainInputBufferLocked(drain bool) {
	c.drainInputBuffer = drain
}

// isDoneChannelClosed checks if c.done channel is closed
func (c *cacheWatcher) isDoneChannelClosedLocked() bool {
	select {
	case <-c.done:
		return true
	default:
	}
	return false
}

>>>>>>> d2b22ad6
func getMutableObject(object runtime.Object) runtime.Object {
	if _, ok := object.(*cachingObject); ok {
		// It is safe to return without deep-copy, because the underlying
		// object will lazily perform deep-copy on the first try to change
		// any of its fields.
		return object
	}
	return object.DeepCopyObject()
}

func updateResourceVersion(object runtime.Object, versioner storage.Versioner, resourceVersion uint64) {
	if err := versioner.UpdateObject(object, resourceVersion); err != nil {
		utilruntime.HandleError(fmt.Errorf("failure to version api object (%d) %#v: %v", resourceVersion, object, err))
	}
}

func (c *cacheWatcher) convertToWatchEvent(event *watchCacheEvent) *watch.Event {
	if event.Type == watch.Bookmark {
		return &watch.Event{Type: watch.Bookmark, Object: event.Object.DeepCopyObject()}
	}

	curObjPasses := event.Type != watch.Deleted && c.filter(event.Key, event.ObjLabels, event.ObjFields)
	oldObjPasses := false
	if event.PrevObject != nil {
		oldObjPasses = c.filter(event.Key, event.PrevObjLabels, event.PrevObjFields)
	}
	if !curObjPasses && !oldObjPasses {
		// Watcher is not interested in that object.
		return nil
	}

	switch {
	case curObjPasses && !oldObjPasses:
		return &watch.Event{Type: watch.Added, Object: getMutableObject(event.Object)}
	case curObjPasses && oldObjPasses:
		return &watch.Event{Type: watch.Modified, Object: getMutableObject(event.Object)}
	case !curObjPasses && oldObjPasses:
		// return a delete event with the previous object content, but with the event's resource version
		oldObj := getMutableObject(event.PrevObject)
		// We know that if oldObj is cachingObject (which can only be set via
		// setCachingObjects), its resourceVersion is already set correctly and
		// we don't need to update it. However, since cachingObject efficiently
		// handles noop updates, we avoid this microoptimization here.
		updateResourceVersion(oldObj, c.versioner, event.ResourceVersion)
		return &watch.Event{Type: watch.Deleted, Object: oldObj}
	}

	return nil
}

// NOTE: sendWatchCacheEvent is assumed to not modify <event> !!!
func (c *cacheWatcher) sendWatchCacheEvent(event *watchCacheEvent) {
	watchEvent := c.convertToWatchEvent(event)
	if watchEvent == nil {
		// Watcher is not interested in that object.
		return
	}

	// We need to ensure that if we put event X to the c.result, all
	// previous events were already put into it before, no matter whether
	// c.done is close or not.
	// Thus we cannot simply select from c.done and c.result and this
	// would give us non-determinism.
	// At the same time, we don't want to block infinitely on putting
	// to c.result, when c.done is already closed.
	//
	// This ensures that with c.done already close, we at most once go
	// into the next select after this. With that, no matter which
	// statement we choose there, we will deliver only consecutive
	// events.
	select {
	case <-c.done:
		return
	default:
	}

	select {
	case c.result <- *watchEvent:
	case <-c.done:
	}
}

func (c *cacheWatcher) processInterval(ctx context.Context, cacheInterval *watchCacheInterval, resourceVersion uint64) {
	defer utilruntime.HandleCrash()
	defer close(c.result)
	defer c.Stop()

	// Check how long we are processing initEvents.
	// As long as these are not processed, we are not processing
	// any incoming events, so if it takes long, we may actually
	// block all watchers for some time.
	// TODO: From the logs it seems that there happens processing
	// times even up to 1s which is very long. However, this doesn't
	// depend that much on the number of initEvents. E.g. from the
	// 2000-node Kubemark run we have logs like this, e.g.:
	// ... processing 13862 initEvents took 66.808689ms
	// ... processing 14040 initEvents took 993.532539ms
	// We should understand what is blocking us in those cases (e.g.
	// is it lack of CPU, network, or sth else) and potentially
	// consider increase size of result buffer in those cases.
	const initProcessThreshold = 500 * time.Millisecond
	startTime := time.Now()

	initEventCount := 0
	for {
		event, err := cacheInterval.Next()
		if err != nil {
			// An error indicates that the cache interval
			// has been invalidated and can no longer serve
			// events.
			//
			// Initially we considered sending an "out-of-history"
			// Error event in this case, but because historically
			// such events weren't sent out of the watchCache, we
			// decided not to. This is still ok, because on watch
			// closure, the watcher will try to re-instantiate the
			// watch and then will get an explicit "out-of-history"
			// window. There is potential for optimization, but for
			// now, in order to be on the safe side and not break
			// custom clients, the cost of it is something that we
			// are fully accepting.
			klog.Warningf("couldn't retrieve watch event to serve: %#v", err)
			return
		}
		if event == nil {
			break
		}
		c.sendWatchCacheEvent(event)
		// With some events already sent, update resourceVersion so that
		// events that were buffered and not yet processed won't be delivered
		// to this watcher second time causing going back in time.
		resourceVersion = event.ResourceVersion
		initEventCount++
	}

	objType := c.objectType.String()
	if initEventCount > 0 {
<<<<<<< HEAD
		initCounter.WithLabelValues(objType).Add(float64(initEventCount))
=======
		metrics.InitCounter.WithLabelValues(objType).Add(float64(initEventCount))
>>>>>>> d2b22ad6
	}
	processingTime := time.Since(startTime)
	if processingTime > initProcessThreshold {
		klog.V(2).Infof("processing %d initEvents of %s (%s) took %v", initEventCount, objType, c.identifier, processingTime)
	}

	c.process(ctx, resourceVersion)
}

func (c *cacheWatcher) process(ctx context.Context, resourceVersion uint64) {
	// At this point we already start processing incoming watch events.
	// However, the init event can still be processed because their serialization
	// and sending to the client happens asynchrnously.
	// TODO: As describe in the KEP, we would like to estimate that by delaying
	//   the initialization signal proportionally to the number of events to
	//   process, but we're leaving this to the tuning phase.
	utilflowcontrol.WatchInitialized(ctx)

	for {
		select {
		case event, ok := <-c.input:
			if !ok {
				return
			}
			// only send events newer than resourceVersion
			if event.ResourceVersion > resourceVersion {
				c.sendWatchCacheEvent(event)
			}
		case <-ctx.Done():
			return
		}
	}
}<|MERGE_RESOLUTION|>--- conflicted
+++ resolved
@@ -423,11 +423,7 @@
 		successfulList = true
 		c.ready.set(true)
 		klog.V(1).Infof("cacher (%v): initialized", c.objectType.String())
-<<<<<<< HEAD
-		watchCacheInitializations.WithLabelValues(c.objectType.String()).Inc()
-=======
 		metrics.WatchCacheInitializations.WithLabelValues(c.objectType.String()).Inc()
->>>>>>> d2b22ad6
 	})
 	defer func() {
 		if successfulList {
@@ -624,17 +620,10 @@
 		obj, exists, readResourceVersion, err := c.watchCache.WaitUntilFreshAndGet(listRV, key, trace)
 		if err != nil {
 			return nil, 0, "", err
-<<<<<<< HEAD
 		}
 		if exists {
 			return []interface{}{obj}, readResourceVersion, "", nil
 		}
-=======
-		}
-		if exists {
-			return []interface{}{obj}, readResourceVersion, "", nil
-		}
->>>>>>> d2b22ad6
 		return nil, readResourceVersion, "", nil
 	}
 	return c.watchCache.WaitUntilFreshAndList(listRV, pred.MatcherIndex(), trace)
@@ -663,13 +652,9 @@
 		return c.storage.GetList(ctx, key, opts, listObj)
 	}
 
-<<<<<<< HEAD
-	trace := utiltrace.New("cacher list", utiltrace.Field{Key: "type", Value: c.objectType.String()})
-=======
 	trace := utiltrace.New("cacher list",
 		utiltrace.Field{"audit-id", endpointsrequest.GetAuditIDTruncated(ctx)},
 		utiltrace.Field{Key: "type", Value: c.objectType.String()})
->>>>>>> d2b22ad6
 	defer trace.LogIfLong(500 * time.Millisecond)
 
 	if err := c.ready.wait(); err != nil {
@@ -803,11 +788,7 @@
 				c.dispatchEvent(&event)
 			}
 			lastProcessedResourceVersion = event.ResourceVersion
-<<<<<<< HEAD
-			eventsCounter.WithLabelValues(c.objectType.String()).Inc()
-=======
 			metrics.EventsCounter.WithLabelValues(c.objectType.String()).Inc()
->>>>>>> d2b22ad6
 		case <-bookmarkTimer.C():
 			bookmarkTimer.Reset(wait.Jitter(time.Second, 0.25))
 			// Never send a bookmark event if we did not see an event here, this is fine
@@ -1323,8 +1304,6 @@
 	return heartbeatTime, true
 }
 
-<<<<<<< HEAD
-=======
 // setDrainInputBufferLocked if set to true indicates that we should delay closing this watcher
 // until we send all events residing in the input buffer.
 func (c *cacheWatcher) setDrainInputBufferLocked(drain bool) {
@@ -1341,7 +1320,6 @@
 	return false
 }
 
->>>>>>> d2b22ad6
 func getMutableObject(object runtime.Object) runtime.Object {
 	if _, ok := object.(*cachingObject); ok {
 		// It is safe to return without deep-copy, because the underlying
@@ -1479,11 +1457,7 @@
 
 	objType := c.objectType.String()
 	if initEventCount > 0 {
-<<<<<<< HEAD
-		initCounter.WithLabelValues(objType).Add(float64(initEventCount))
-=======
 		metrics.InitCounter.WithLabelValues(objType).Add(float64(initEventCount))
->>>>>>> d2b22ad6
 	}
 	processingTime := time.Since(startTime)
 	if processingTime > initProcessThreshold {
