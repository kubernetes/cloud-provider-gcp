/*
Copyright 2014 The Kubernetes Authors.

Licensed under the Apache License, Version 2.0 (the "License");
you may not use this file except in compliance with the License.
You may obtain a copy of the License at

    http://www.apache.org/licenses/LICENSE-2.0

Unless required by applicable law or agreed to in writing, software
distributed under the License is distributed on an "AS IS" BASIS,
WITHOUT WARRANTIES OR CONDITIONS OF ANY KIND, either express or implied.
See the License for the specific language governing permissions and
limitations under the License.
*/

package rest

import (
	"bytes"
	"context"
	"encoding/hex"
	"fmt"
	"io"
	"io/ioutil"
	"mime"
	"net/http"
	"net/url"
	"path"
	"reflect"
	"strconv"
	"strings"
	"sync"
	"time"

	"golang.org/x/net/http2"
	"k8s.io/apimachinery/pkg/api/errors"
	metav1 "k8s.io/apimachinery/pkg/apis/meta/v1"
	"k8s.io/apimachinery/pkg/runtime"
	"k8s.io/apimachinery/pkg/runtime/schema"
	"k8s.io/apimachinery/pkg/runtime/serializer/streaming"
	"k8s.io/apimachinery/pkg/util/net"
	"k8s.io/apimachinery/pkg/watch"
	restclientwatch "k8s.io/client-go/rest/watch"
	"k8s.io/client-go/tools/metrics"
	"k8s.io/client-go/util/flowcontrol"
	"k8s.io/klog/v2"
	"k8s.io/utils/clock"
)

var (
	// longThrottleLatency defines threshold for logging requests. All requests being
	// throttled (via the provided rateLimiter) for more than longThrottleLatency will
	// be logged.
	longThrottleLatency = 50 * time.Millisecond

	// extraLongThrottleLatency defines the threshold for logging requests at log level 2.
	extraLongThrottleLatency = 1 * time.Second
)

// HTTPClient is an interface for testing a request object.
type HTTPClient interface {
	Do(req *http.Request) (*http.Response, error)
}

// ResponseWrapper is an interface for getting a response.
// The response may be either accessed as a raw data (the whole output is put into memory) or as a stream.
type ResponseWrapper interface {
	DoRaw(context.Context) ([]byte, error)
	Stream(context.Context) (io.ReadCloser, error)
}

// RequestConstructionError is returned when there's an error assembling a request.
type RequestConstructionError struct {
	Err error
}

// Error returns a textual description of 'r'.
func (r *RequestConstructionError) Error() string {
	return fmt.Sprintf("request construction error: '%v'", r.Err)
}

var noBackoff = &NoBackoff{}

type requestRetryFunc func(maxRetries int) WithRetry

func defaultRequestRetryFn(maxRetries int) WithRetry {
	return &withRetry{maxRetries: maxRetries}
}

// Request allows for building up a request to a server in a chained fashion.
// Any errors are stored until the end of your call, so you only have to
// check once.
type Request struct {
	c *RESTClient

	warningHandler WarningHandler

	rateLimiter flowcontrol.RateLimiter
	backoff     BackoffManager
	timeout     time.Duration
	maxRetries  int

	// generic components accessible via method setters
	verb       string
	pathPrefix string
	subpath    string
	params     url.Values
	headers    http.Header

	// structural elements of the request that are part of the Kubernetes API conventions
	namespace    string
	namespaceSet bool
	resource     string
	resourceName string
	subresource  string

	// output
	err  error
	body io.Reader

	retryFn requestRetryFunc
}

// NewRequest creates a new request helper object for accessing runtime.Objects on a server.
func NewRequest(c *RESTClient) *Request {
	var backoff BackoffManager
	if c.createBackoffMgr != nil {
		backoff = c.createBackoffMgr()
	}
	if backoff == nil {
		backoff = noBackoff
	}

	var pathPrefix string
	if c.base != nil {
		pathPrefix = path.Join("/", c.base.Path, c.versionedAPIPath)
	} else {
		pathPrefix = path.Join("/", c.versionedAPIPath)
	}

	var timeout time.Duration
	if c.Client != nil {
		timeout = c.Client.Timeout
	}

	r := &Request{
		c:              c,
		rateLimiter:    c.rateLimiter,
		backoff:        backoff,
		timeout:        timeout,
		pathPrefix:     pathPrefix,
		maxRetries:     10,
		retryFn:        defaultRequestRetryFn,
		warningHandler: c.warningHandler,
	}

	switch {
	case len(c.content.AcceptContentTypes) > 0:
		r.SetHeader("Accept", c.content.AcceptContentTypes)
	case len(c.content.ContentType) > 0:
		r.SetHeader("Accept", c.content.ContentType+", */*")
	}
	return r
}

// NewRequestWithClient creates a Request with an embedded RESTClient for use in test scenarios.
func NewRequestWithClient(base *url.URL, versionedAPIPath string, content ClientContentConfig, client *http.Client) *Request {
	return NewRequest(&RESTClient{
		base:             base,
		versionedAPIPath: versionedAPIPath,
		content:          content,
		Client:           client,
	})
}

// Verb sets the verb this request will use.
func (r *Request) Verb(verb string) *Request {
	r.verb = verb
	return r
}

// Prefix adds segments to the relative beginning to the request path. These
// items will be placed before the optional Namespace, Resource, or Name sections.
// Setting AbsPath will clear any previously set Prefix segments
func (r *Request) Prefix(segments ...string) *Request {
	if r.err != nil {
		return r
	}
	r.pathPrefix = path.Join(r.pathPrefix, path.Join(segments...))
	return r
}

// Suffix appends segments to the end of the path. These items will be placed after the prefix and optional
// Namespace, Resource, or Name sections.
func (r *Request) Suffix(segments ...string) *Request {
	if r.err != nil {
		return r
	}
	r.subpath = path.Join(r.subpath, path.Join(segments...))
	return r
}

// Resource sets the resource to access (<resource>/[ns/<namespace>/]<name>)
func (r *Request) Resource(resource string) *Request {
	if r.err != nil {
		return r
	}
	if len(r.resource) != 0 {
		r.err = fmt.Errorf("resource already set to %q, cannot change to %q", r.resource, resource)
		return r
	}
	if msgs := IsValidPathSegmentName(resource); len(msgs) != 0 {
		r.err = fmt.Errorf("invalid resource %q: %v", resource, msgs)
		return r
	}
	r.resource = resource
	return r
}

// BackOff sets the request's backoff manager to the one specified,
// or defaults to the stub implementation if nil is provided
func (r *Request) BackOff(manager BackoffManager) *Request {
	if manager == nil {
		r.backoff = &NoBackoff{}
		return r
	}

	r.backoff = manager
	return r
}

// WarningHandler sets the handler this client uses when warning headers are encountered.
// If set to nil, this client will use the default warning handler (see SetDefaultWarningHandler).
func (r *Request) WarningHandler(handler WarningHandler) *Request {
	r.warningHandler = handler
	return r
}

// Throttle receives a rate-limiter and sets or replaces an existing request limiter
func (r *Request) Throttle(limiter flowcontrol.RateLimiter) *Request {
	r.rateLimiter = limiter
	return r
}

// SubResource sets a sub-resource path which can be multiple segments after the resource
// name but before the suffix.
func (r *Request) SubResource(subresources ...string) *Request {
	if r.err != nil {
		return r
	}
	subresource := path.Join(subresources...)
	if len(r.subresource) != 0 {
		r.err = fmt.Errorf("subresource already set to %q, cannot change to %q", r.subresource, subresource)
		return r
	}
	for _, s := range subresources {
		if msgs := IsValidPathSegmentName(s); len(msgs) != 0 {
			r.err = fmt.Errorf("invalid subresource %q: %v", s, msgs)
			return r
		}
	}
	r.subresource = subresource
	return r
}

// Name sets the name of a resource to access (<resource>/[ns/<namespace>/]<name>)
func (r *Request) Name(resourceName string) *Request {
	if r.err != nil {
		return r
	}
	if len(resourceName) == 0 {
		r.err = fmt.Errorf("resource name may not be empty")
		return r
	}
	if len(r.resourceName) != 0 {
		r.err = fmt.Errorf("resource name already set to %q, cannot change to %q", r.resourceName, resourceName)
		return r
	}
	if msgs := IsValidPathSegmentName(resourceName); len(msgs) != 0 {
		r.err = fmt.Errorf("invalid resource name %q: %v", resourceName, msgs)
		return r
	}
	r.resourceName = resourceName
	return r
}

// Namespace applies the namespace scope to a request (<resource>/[ns/<namespace>/]<name>)
func (r *Request) Namespace(namespace string) *Request {
	if r.err != nil {
		return r
	}
	if r.namespaceSet {
		r.err = fmt.Errorf("namespace already set to %q, cannot change to %q", r.namespace, namespace)
		return r
	}
	if msgs := IsValidPathSegmentName(namespace); len(msgs) != 0 {
		r.err = fmt.Errorf("invalid namespace %q: %v", namespace, msgs)
		return r
	}
	r.namespaceSet = true
	r.namespace = namespace
	return r
}

// NamespaceIfScoped is a convenience function to set a namespace if scoped is true
func (r *Request) NamespaceIfScoped(namespace string, scoped bool) *Request {
	if scoped {
		return r.Namespace(namespace)
	}
	return r
}

// AbsPath overwrites an existing path with the segments provided. Trailing slashes are preserved
// when a single segment is passed.
func (r *Request) AbsPath(segments ...string) *Request {
	if r.err != nil {
		return r
	}
	r.pathPrefix = path.Join(r.c.base.Path, path.Join(segments...))
	if len(segments) == 1 && (len(r.c.base.Path) > 1 || len(segments[0]) > 1) && strings.HasSuffix(segments[0], "/") {
		// preserve any trailing slashes for legacy behavior
		r.pathPrefix += "/"
	}
	return r
}

// RequestURI overwrites existing path and parameters with the value of the provided server relative
// URI.
func (r *Request) RequestURI(uri string) *Request {
	if r.err != nil {
		return r
	}
	locator, err := url.Parse(uri)
	if err != nil {
		r.err = err
		return r
	}
	r.pathPrefix = locator.Path
	if len(locator.Query()) > 0 {
		if r.params == nil {
			r.params = make(url.Values)
		}
		for k, v := range locator.Query() {
			r.params[k] = v
		}
	}
	return r
}

// Param creates a query parameter with the given string value.
func (r *Request) Param(paramName, s string) *Request {
	if r.err != nil {
		return r
	}
	return r.setParam(paramName, s)
}

// VersionedParams will take the provided object, serialize it to a map[string][]string using the
// implicit RESTClient API version and the default parameter codec, and then add those as parameters
// to the request. Use this to provide versioned query parameters from client libraries.
// VersionedParams will not write query parameters that have omitempty set and are empty. If a
// parameter has already been set it is appended to (Params and VersionedParams are additive).
func (r *Request) VersionedParams(obj runtime.Object, codec runtime.ParameterCodec) *Request {
	return r.SpecificallyVersionedParams(obj, codec, r.c.content.GroupVersion)
}

func (r *Request) SpecificallyVersionedParams(obj runtime.Object, codec runtime.ParameterCodec, version schema.GroupVersion) *Request {
	if r.err != nil {
		return r
	}
	params, err := codec.EncodeParameters(obj, version)
	if err != nil {
		r.err = err
		return r
	}
	for k, v := range params {
		if r.params == nil {
			r.params = make(url.Values)
		}
		r.params[k] = append(r.params[k], v...)
	}
	return r
}

func (r *Request) setParam(paramName, value string) *Request {
	if r.params == nil {
		r.params = make(url.Values)
	}
	r.params[paramName] = append(r.params[paramName], value)
	return r
}

func (r *Request) SetHeader(key string, values ...string) *Request {
	if r.headers == nil {
		r.headers = http.Header{}
	}
	r.headers.Del(key)
	for _, value := range values {
		r.headers.Add(key, value)
	}
	return r
}

// Timeout makes the request use the given duration as an overall timeout for the
// request. Additionally, if set passes the value as "timeout" parameter in URL.
func (r *Request) Timeout(d time.Duration) *Request {
	if r.err != nil {
		return r
	}
	r.timeout = d
	return r
}

// MaxRetries makes the request use the given integer as a ceiling of retrying upon receiving
// "Retry-After" headers and 429 status-code in the response. The default is 10 unless this
// function is specifically called with a different value.
// A zero maxRetries prevent it from doing retires and return an error immediately.
func (r *Request) MaxRetries(maxRetries int) *Request {
	if maxRetries < 0 {
		maxRetries = 0
	}
	r.maxRetries = maxRetries
	return r
}

// Body makes the request use obj as the body. Optional.
// If obj is a string, try to read a file of that name.
// If obj is a []byte, send it directly.
// If obj is an io.Reader, use it directly.
// If obj is a runtime.Object, marshal it correctly, and set Content-Type header.
// If obj is a runtime.Object and nil, do nothing.
// Otherwise, set an error.
func (r *Request) Body(obj interface{}) *Request {
	if r.err != nil {
		return r
	}
	switch t := obj.(type) {
	case string:
		data, err := ioutil.ReadFile(t)
		if err != nil {
			r.err = err
			return r
		}
		glogBody("Request Body", data)
		r.body = bytes.NewReader(data)
	case []byte:
		glogBody("Request Body", t)
		r.body = bytes.NewReader(t)
	case io.Reader:
		r.body = t
	case runtime.Object:
		// callers may pass typed interface pointers, therefore we must check nil with reflection
		if reflect.ValueOf(t).IsNil() {
			return r
		}
		encoder, err := r.c.content.Negotiator.Encoder(r.c.content.ContentType, nil)
		if err != nil {
			r.err = err
			return r
		}
		data, err := runtime.Encode(encoder, t)
		if err != nil {
			r.err = err
			return r
		}
		glogBody("Request Body", data)
		r.body = bytes.NewReader(data)
		r.SetHeader("Content-Type", r.c.content.ContentType)
	default:
		r.err = fmt.Errorf("unknown type used for body: %+v", obj)
	}
	return r
}

// URL returns the current working URL.
func (r *Request) URL() *url.URL {
	p := r.pathPrefix
	if r.namespaceSet && len(r.namespace) > 0 {
		p = path.Join(p, "namespaces", r.namespace)
	}
	if len(r.resource) != 0 {
		p = path.Join(p, strings.ToLower(r.resource))
	}
	// Join trims trailing slashes, so preserve r.pathPrefix's trailing slash for backwards compatibility if nothing was changed
	if len(r.resourceName) != 0 || len(r.subpath) != 0 || len(r.subresource) != 0 {
		p = path.Join(p, r.resourceName, r.subresource, r.subpath)
	}

	finalURL := &url.URL{}
	if r.c.base != nil {
		*finalURL = *r.c.base
	}
	finalURL.Path = p

	query := url.Values{}
	for key, values := range r.params {
		for _, value := range values {
			query.Add(key, value)
		}
	}

	// timeout is handled specially here.
	if r.timeout != 0 {
		query.Set("timeout", r.timeout.String())
	}
	finalURL.RawQuery = query.Encode()
	return finalURL
}

<<<<<<< HEAD
=======
// finalURLTemplate is similar to URL(), but will make all specific parameter values equal
// - instead of name or namespace, "{name}" and "{namespace}" will be used, and all query
// parameters will be reset. This creates a copy of the url so as not to change the
// underlying object.
func (r Request) finalURLTemplate() url.URL {
	newParams := url.Values{}
	v := []string{"{value}"}
	for k := range r.params {
		newParams[k] = v
	}
	r.params = newParams
	u := r.URL()
	if u == nil {
		return url.URL{}
	}

	segments := strings.Split(u.Path, "/")
	groupIndex := 0
	index := 0
	trimmedBasePath := ""
	if r.c.base != nil && strings.Contains(u.Path, r.c.base.Path) {
		p := strings.TrimPrefix(u.Path, r.c.base.Path)
		if !strings.HasPrefix(p, "/") {
			p = "/" + p
		}
		// store the base path that we have trimmed so we can append it
		// before returning the URL
		trimmedBasePath = r.c.base.Path
		segments = strings.Split(p, "/")
		groupIndex = 1
	}
	if len(segments) <= 2 {
		return *u
	}

	const CoreGroupPrefix = "api"
	const NamedGroupPrefix = "apis"
	isCoreGroup := segments[groupIndex] == CoreGroupPrefix
	isNamedGroup := segments[groupIndex] == NamedGroupPrefix
	if isCoreGroup {
		// checking the case of core group with /api/v1/... format
		index = groupIndex + 2
	} else if isNamedGroup {
		// checking the case of named group with /apis/apps/v1/... format
		index = groupIndex + 3
	} else {
		// this should not happen that the only two possibilities are /api... and /apis..., just want to put an
		// outlet here in case more API groups are added in future if ever possible:
		// https://kubernetes.io/docs/concepts/overview/kubernetes-api/#api-groups
		// if a wrong API groups name is encountered, return the {prefix} for url.Path
		u.Path = "/{prefix}"
		u.RawQuery = ""
		return *u
	}
	// switch segLength := len(segments) - index; segLength {
	switch {
	// case len(segments) - index == 1:
	// resource (with no name) do nothing
	case len(segments)-index == 2:
		// /$RESOURCE/$NAME: replace $NAME with {name}
		segments[index+1] = "{name}"
	case len(segments)-index == 3:
		if segments[index+2] == "finalize" || segments[index+2] == "status" {
			// /$RESOURCE/$NAME/$SUBRESOURCE: replace $NAME with {name}
			segments[index+1] = "{name}"
		} else {
			// /namespace/$NAMESPACE/$RESOURCE: replace $NAMESPACE with {namespace}
			segments[index+1] = "{namespace}"
		}
	case len(segments)-index >= 4:
		segments[index+1] = "{namespace}"
		// /namespace/$NAMESPACE/$RESOURCE/$NAME: replace $NAMESPACE with {namespace},  $NAME with {name}
		if segments[index+3] != "finalize" && segments[index+3] != "status" {
			// /$RESOURCE/$NAME/$SUBRESOURCE: replace $NAME with {name}
			segments[index+3] = "{name}"
		}
	}
	u.Path = path.Join(trimmedBasePath, path.Join(segments...))
	return *u
}

>>>>>>> d2b22ad6
func (r *Request) tryThrottleWithInfo(ctx context.Context, retryInfo string) error {
	if r.rateLimiter == nil {
		return nil
	}

	now := time.Now()

	err := r.rateLimiter.Wait(ctx)
	if err != nil {
		err = fmt.Errorf("client rate limiter Wait returned an error: %w", err)
	}
	latency := time.Since(now)

	var message string
	switch {
	case len(retryInfo) > 0:
		message = fmt.Sprintf("Waited for %v, %s - request: %s:%s", latency, retryInfo, r.verb, r.URL().String())
	default:
		message = fmt.Sprintf("Waited for %v due to client-side throttling, not priority and fairness, request: %s:%s", latency, r.verb, r.URL().String())
	}

	if latency > longThrottleLatency {
		klog.V(3).Info(message)
	}
	if latency > extraLongThrottleLatency {
		// If the rate limiter latency is very high, the log message should be printed at a higher log level,
		// but we use a throttled logger to prevent spamming.
		globalThrottledLogger.Infof("%s", message)
	}
	metrics.RateLimiterLatency.Observe(ctx, r.verb, *r.URL(), latency)

	return err
}

func (r *Request) tryThrottle(ctx context.Context) error {
	return r.tryThrottleWithInfo(ctx, "")
}

type throttleSettings struct {
	logLevel       klog.Level
	minLogInterval time.Duration

	lastLogTime time.Time
	lock        sync.RWMutex
}

type throttledLogger struct {
	clock    clock.PassiveClock
	settings []*throttleSettings
}

var globalThrottledLogger = &throttledLogger{
	clock: clock.RealClock{},
	settings: []*throttleSettings{
		{
			logLevel:       2,
			minLogInterval: 1 * time.Second,
		}, {
			logLevel:       0,
			minLogInterval: 10 * time.Second,
		},
	},
}

func (b *throttledLogger) attemptToLog() (klog.Level, bool) {
	for _, setting := range b.settings {
		if bool(klog.V(setting.logLevel).Enabled()) {
			// Return early without write locking if possible.
			if func() bool {
				setting.lock.RLock()
				defer setting.lock.RUnlock()
				return b.clock.Since(setting.lastLogTime) >= setting.minLogInterval
			}() {
				setting.lock.Lock()
				defer setting.lock.Unlock()
				if b.clock.Since(setting.lastLogTime) >= setting.minLogInterval {
					setting.lastLogTime = b.clock.Now()
					return setting.logLevel, true
				}
			}
			return -1, false
		}
	}
	return -1, false
}

// Infof will write a log message at each logLevel specified by the receiver's throttleSettings
// as long as it hasn't written a log message more recently than minLogInterval.
func (b *throttledLogger) Infof(message string, args ...interface{}) {
	if logLevel, ok := b.attemptToLog(); ok {
		klog.V(logLevel).Infof(message, args...)
	}
}

// Watch attempts to begin watching the requested location.
// Returns a watch.Interface, or an error.
func (r *Request) Watch(ctx context.Context) (watch.Interface, error) {
	// We specifically don't want to rate limit watches, so we
	// don't use r.rateLimiter here.
	if r.err != nil {
		return nil, r.err
	}

	client := r.c.Client
	if client == nil {
		client = http.DefaultClient
	}

	isErrRetryableFunc := func(request *http.Request, err error) bool {
		// The watch stream mechanism handles many common partial data errors, so closed
		// connections can be retried in many cases.
		if net.IsProbableEOF(err) || net.IsTimeout(err) {
			return true
		}
		return false
	}
	retry := r.retryFn(r.maxRetries)
	url := r.URL().String()
	for {
		if err := retry.Before(ctx, r); err != nil {
			return nil, retry.WrapPreviousError(err)
		}

		req, err := r.newHTTPRequest(ctx)
		if err != nil {
			return nil, err
		}

		resp, err := client.Do(req)
		updateURLMetrics(ctx, r, resp, err)
		retry.After(ctx, r, resp, err)
		if err == nil && resp.StatusCode == http.StatusOK {
			return r.newStreamWatcher(resp)
		}

		done, transformErr := func() (bool, error) {
			defer readAndCloseResponseBody(resp)

			if retry.IsNextRetry(ctx, r, req, resp, err, isErrRetryableFunc) {
				return false, nil
			}

			if resp == nil {
				// the server must have sent us an error in 'err'
				return true, nil
			}
			if result := r.transformResponse(resp, req); result.err != nil {
				return true, result.err
			}
			return true, fmt.Errorf("for request %s, got status: %v", url, resp.StatusCode)
		}()
		if done {
			if isErrRetryableFunc(req, err) {
				return watch.NewEmptyWatch(), nil
			}
			if err == nil {
				// if the server sent us an HTTP Response object,
				// we need to return the error object from that.
				err = transformErr
			}
			return nil, retry.WrapPreviousError(err)
		}
	}
}

func (r *Request) newStreamWatcher(resp *http.Response) (watch.Interface, error) {
	contentType := resp.Header.Get("Content-Type")
	mediaType, params, err := mime.ParseMediaType(contentType)
	if err != nil {
		klog.V(4).Infof("Unexpected content type from the server: %q: %v", contentType, err)
	}
	objectDecoder, streamingSerializer, framer, err := r.c.content.Negotiator.StreamDecoder(mediaType, params)
	if err != nil {
		return nil, err
	}

	handleWarnings(resp.Header, r.warningHandler)

	frameReader := framer.NewFrameReader(resp.Body)
	watchEventDecoder := streaming.NewDecoder(frameReader, streamingSerializer)

	return watch.NewStreamWatcher(
		restclientwatch.NewDecoder(watchEventDecoder, objectDecoder),
		// use 500 to indicate that the cause of the error is unknown - other error codes
		// are more specific to HTTP interactions, and set a reason
		errors.NewClientErrorReporter(http.StatusInternalServerError, r.verb, "ClientWatchDecoding"),
	), nil
}

// updateURLMetrics is a convenience function for pushing metrics.
// It also handles corner cases for incomplete/invalid request data.
func updateURLMetrics(ctx context.Context, req *Request, resp *http.Response, err error) {
	url := "none"
	if req.c.base != nil {
		url = req.c.base.Host
	}

	// Errors can be arbitrary strings. Unbound label cardinality is not suitable for a metric
	// system so we just report them as `<error>`.
	if err != nil {
		metrics.RequestResult.Increment(ctx, "<error>", req.verb, url)
	} else {
		// Metrics for failure codes
		metrics.RequestResult.Increment(ctx, strconv.Itoa(resp.StatusCode), req.verb, url)
	}
}

// Stream formats and executes the request, and offers streaming of the response.
// Returns io.ReadCloser which could be used for streaming of the response, or an error
// Any non-2xx http status code causes an error.  If we get a non-2xx code, we try to convert the body into an APIStatus object.
// If we can, we return that as an error.  Otherwise, we create an error that lists the http status and the content of the response.
func (r *Request) Stream(ctx context.Context) (io.ReadCloser, error) {
	if r.err != nil {
		return nil, r.err
	}

	if err := r.tryThrottle(ctx); err != nil {
		return nil, err
	}

	client := r.c.Client
	if client == nil {
		client = http.DefaultClient
	}

	retry := r.retryFn(r.maxRetries)
	url := r.URL().String()
	for {
		if err := retry.Before(ctx, r); err != nil {
			return nil, err
		}

		req, err := r.newHTTPRequest(ctx)
		if err != nil {
			return nil, err
		}
		if r.body != nil {
			req.Body = ioutil.NopCloser(r.body)
		}
		resp, err := client.Do(req)
		updateURLMetrics(ctx, r, resp, err)
		retry.After(ctx, r, resp, err)
		if err != nil {
			// we only retry on an HTTP response with 'Retry-After' header
			return nil, err
		}

		switch {
		case (resp.StatusCode >= 200) && (resp.StatusCode < 300):
			handleWarnings(resp.Header, r.warningHandler)
			return resp.Body, nil

		default:
			done, transformErr := func() (bool, error) {
				defer resp.Body.Close()

				if retry.IsNextRetry(ctx, r, req, resp, err, neverRetryError) {
					return false, nil
				}
				result := r.transformResponse(resp, req)
				if err := result.Error(); err != nil {
					return true, err
				}
				return true, fmt.Errorf("%d while accessing %v: %s", result.statusCode, url, string(result.body))
			}()
			if done {
				return nil, transformErr
			}
		}
	}
}

// requestPreflightCheck looks for common programmer errors on Request.
//
// We tackle here two programmer mistakes. The first one is to try to create
// something(POST) using an empty string as namespace with namespaceSet as
// true. If namespaceSet is true then namespace should also be defined. The
// second mistake is, when under the same circumstances, the programmer tries
// to GET, PUT or DELETE a named resource(resourceName != ""), again, if
// namespaceSet is true then namespace must not be empty.
func (r *Request) requestPreflightCheck() error {
	if !r.namespaceSet {
		return nil
	}
	if len(r.namespace) > 0 {
		return nil
	}

	switch r.verb {
	case "POST":
		return fmt.Errorf("an empty namespace may not be set during creation")
	case "GET", "PUT", "DELETE":
		if len(r.resourceName) > 0 {
			return fmt.Errorf("an empty namespace may not be set when a resource name is provided")
		}
	}
	return nil
}

func (r *Request) newHTTPRequest(ctx context.Context) (*http.Request, error) {
	url := r.URL().String()
	req, err := http.NewRequest(r.verb, url, r.body)
	if err != nil {
		return nil, err
	}
	req = req.WithContext(ctx)
	req.Header = r.headers
	return req, nil
}

// request connects to the server and invokes the provided function when a server response is
// received. It handles retry behavior and up front validation of requests. It will invoke
// fn at most once. It will return an error if a problem occurred prior to connecting to the
// server - the provided function is responsible for handling server errors.
func (r *Request) request(ctx context.Context, fn func(*http.Request, *http.Response)) error {
	// Metrics for total request latency
	start := time.Now()
	defer func() {
		metrics.RequestLatency.Observe(ctx, r.verb, *r.URL(), time.Since(start))
	}()

	if r.err != nil {
		klog.V(4).Infof("Error in request: %v", r.err)
		return r.err
	}

	if err := r.requestPreflightCheck(); err != nil {
		return err
	}

	client := r.c.Client
	if client == nil {
		client = http.DefaultClient
	}

	// Throttle the first try before setting up the timeout configured on the
	// client. We don't want a throttled client to return timeouts to callers
	// before it makes a single request.
	if err := r.tryThrottle(ctx); err != nil {
		return err
	}

	if r.timeout > 0 {
		var cancel context.CancelFunc
		ctx, cancel = context.WithTimeout(ctx, r.timeout)
		defer cancel()
	}

	isErrRetryableFunc := func(req *http.Request, err error) bool {
		// "Connection reset by peer" or "apiserver is shutting down" are usually a transient errors.
		// Thus in case of "GET" operations, we simply retry it.
		// We are not automatically retrying "write" operations, as they are not idempotent.
		if req.Method != "GET" {
			return false
		}
		// For connection errors and apiserver shutdown errors retry.
		if net.IsConnectionReset(err) || net.IsProbableEOF(err) {
			return true
		}
		return false
	}

	// Right now we make about ten retry attempts if we get a Retry-After response.
	retry := r.retryFn(r.maxRetries)
	for {
		if err := retry.Before(ctx, r); err != nil {
			return retry.WrapPreviousError(err)
		}
		req, err := r.newHTTPRequest(ctx)
		if err != nil {
			return err
		}
		resp, err := client.Do(req)
		updateURLMetrics(ctx, r, resp, err)
		// The value -1 or a value of 0 with a non-nil Body indicates that the length is unknown.
		// https://pkg.go.dev/net/http#Request
		if req.ContentLength >= 0 && !(req.Body != nil && req.ContentLength == 0) {
			metrics.RequestSize.Observe(ctx, r.verb, r.URL().Host, float64(req.ContentLength))
		}
		retry.After(ctx, r, resp, err)

		done := func() bool {
			defer readAndCloseResponseBody(resp)

			// if the server returns an error in err, the response will be nil.
			f := func(req *http.Request, resp *http.Response) {
				if resp == nil {
					return
				}
				fn(req, resp)
			}

			if retry.IsNextRetry(ctx, r, req, resp, err, isErrRetryableFunc) {
				return false
			}

			f(req, resp)
			return true
		}()
		if done {
			return retry.WrapPreviousError(err)
		}
	}
}

// Do formats and executes the request. Returns a Result object for easy response
// processing.
//
// Error type:
//   - If the server responds with a status: *errors.StatusError or *errors.UnexpectedObjectError
//   - http.Client.Do errors are returned directly.
func (r *Request) Do(ctx context.Context) Result {
	var result Result
	err := r.request(ctx, func(req *http.Request, resp *http.Response) {
		result = r.transformResponse(resp, req)
	})
	if err != nil {
		return Result{err: err}
	}
	if result.err == nil || len(result.body) > 0 {
		metrics.ResponseSize.Observe(ctx, r.verb, r.URL().Host, float64(len(result.body)))
	}
	return result
}

// DoRaw executes the request but does not process the response body.
func (r *Request) DoRaw(ctx context.Context) ([]byte, error) {
	var result Result
	err := r.request(ctx, func(req *http.Request, resp *http.Response) {
		result.body, result.err = ioutil.ReadAll(resp.Body)
		glogBody("Response Body", result.body)
		if resp.StatusCode < http.StatusOK || resp.StatusCode > http.StatusPartialContent {
			result.err = r.transformUnstructuredResponseError(resp, req, result.body)
		}
	})
	if err != nil {
		return nil, err
	}
	if result.err == nil || len(result.body) > 0 {
		metrics.ResponseSize.Observe(ctx, r.verb, r.URL().Host, float64(len(result.body)))
	}
	return result.body, result.err
}

// transformResponse converts an API response into a structured API object
func (r *Request) transformResponse(resp *http.Response, req *http.Request) Result {
	var body []byte
	if resp.Body != nil {
		data, err := ioutil.ReadAll(resp.Body)
		switch err.(type) {
		case nil:
			body = data
		case http2.StreamError:
			// This is trying to catch the scenario that the server may close the connection when sending the
			// response body. This can be caused by server timeout due to a slow network connection.
			// TODO: Add test for this. Steps may be:
			// 1. client-go (or kubectl) sends a GET request.
			// 2. Apiserver sends back the headers and then part of the body
			// 3. Apiserver closes connection.
			// 4. client-go should catch this and return an error.
			klog.V(2).Infof("Stream error %#v when reading response body, may be caused by closed connection.", err)
			streamErr := fmt.Errorf("stream error when reading response body, may be caused by closed connection. Please retry. Original error: %w", err)
			return Result{
				err: streamErr,
			}
		default:
			klog.Errorf("Unexpected error when reading response body: %v", err)
			unexpectedErr := fmt.Errorf("unexpected error when reading response body. Please retry. Original error: %w", err)
			return Result{
				err: unexpectedErr,
			}
		}
	}

	glogBody("Response Body", body)

	// verify the content type is accurate
	var decoder runtime.Decoder
	contentType := resp.Header.Get("Content-Type")
	if len(contentType) == 0 {
		contentType = r.c.content.ContentType
	}
	if len(contentType) > 0 {
		var err error
		mediaType, params, err := mime.ParseMediaType(contentType)
		if err != nil {
			return Result{err: errors.NewInternalError(err)}
		}
		decoder, err = r.c.content.Negotiator.Decoder(mediaType, params)
		if err != nil {
			// if we fail to negotiate a decoder, treat this as an unstructured error
			switch {
			case resp.StatusCode == http.StatusSwitchingProtocols:
				// no-op, we've been upgraded
			case resp.StatusCode < http.StatusOK || resp.StatusCode > http.StatusPartialContent:
				return Result{err: r.transformUnstructuredResponseError(resp, req, body)}
			}
			return Result{
				body:        body,
				contentType: contentType,
				statusCode:  resp.StatusCode,
				warnings:    handleWarnings(resp.Header, r.warningHandler),
			}
		}
	}

	switch {
	case resp.StatusCode == http.StatusSwitchingProtocols:
		// no-op, we've been upgraded
	case resp.StatusCode < http.StatusOK || resp.StatusCode > http.StatusPartialContent:
		// calculate an unstructured error from the response which the Result object may use if the caller
		// did not return a structured error.
		retryAfter, _ := retryAfterSeconds(resp)
		err := r.newUnstructuredResponseError(body, isTextResponse(resp), resp.StatusCode, req.Method, retryAfter)
		return Result{
			body:        body,
			contentType: contentType,
			statusCode:  resp.StatusCode,
			decoder:     decoder,
			err:         err,
			warnings:    handleWarnings(resp.Header, r.warningHandler),
		}
	}

	return Result{
		body:        body,
		contentType: contentType,
		statusCode:  resp.StatusCode,
		decoder:     decoder,
		warnings:    handleWarnings(resp.Header, r.warningHandler),
	}
}

// truncateBody decides if the body should be truncated, based on the glog Verbosity.
func truncateBody(body string) string {
	max := 0
	switch {
	case bool(klog.V(10).Enabled()):
		return body
	case bool(klog.V(9).Enabled()):
		max = 10240
	case bool(klog.V(8).Enabled()):
		max = 1024
	}

	if len(body) <= max {
		return body
	}

	return body[:max] + fmt.Sprintf(" [truncated %d chars]", len(body)-max)
}

// glogBody logs a body output that could be either JSON or protobuf. It explicitly guards against
// allocating a new string for the body output unless necessary. Uses a simple heuristic to determine
// whether the body is printable.
func glogBody(prefix string, body []byte) {
	if klogV := klog.V(8); klogV.Enabled() {
		if bytes.IndexFunc(body, func(r rune) bool {
			return r < 0x0a
		}) != -1 {
			klogV.Infof("%s:\n%s", prefix, truncateBody(hex.Dump(body)))
		} else {
			klogV.Infof("%s: %s", prefix, truncateBody(string(body)))
		}
	}
}

// maxUnstructuredResponseTextBytes is an upper bound on how much output to include in the unstructured error.
const maxUnstructuredResponseTextBytes = 2048

// transformUnstructuredResponseError handles an error from the server that is not in a structured form.
// It is expected to transform any response that is not recognizable as a clear server sent error from the
// K8S API using the information provided with the request. In practice, HTTP proxies and client libraries
// introduce a level of uncertainty to the responses returned by servers that in common use result in
// unexpected responses. The rough structure is:
//
// 1. Assume the server sends you something sane - JSON + well defined error objects + proper codes
//   - this is the happy path
//   - when you get this output, trust what the server sends
//     2. Guard against empty fields / bodies in received JSON and attempt to cull sufficient info from them to
//     generate a reasonable facsimile of the original failure.
//   - Be sure to use a distinct error type or flag that allows a client to distinguish between this and error 1 above
//     3. Handle true disconnect failures / completely malformed data by moving up to a more generic client error
//     4. Distinguish between various connection failures like SSL certificates, timeouts, proxy errors, unexpected
//     initial contact, the presence of mismatched body contents from posted content types
//   - Give these a separate distinct error type and capture as much as possible of the original message
//
// TODO: introduce transformation of generic http.Client.Do() errors that separates 4.
func (r *Request) transformUnstructuredResponseError(resp *http.Response, req *http.Request, body []byte) error {
	if body == nil && resp.Body != nil {
		if data, err := ioutil.ReadAll(&io.LimitedReader{R: resp.Body, N: maxUnstructuredResponseTextBytes}); err == nil {
			body = data
		}
	}
	retryAfter, _ := retryAfterSeconds(resp)
	return r.newUnstructuredResponseError(body, isTextResponse(resp), resp.StatusCode, req.Method, retryAfter)
}

// newUnstructuredResponseError instantiates the appropriate generic error for the provided input. It also logs the body.
func (r *Request) newUnstructuredResponseError(body []byte, isTextResponse bool, statusCode int, method string, retryAfter int) error {
	// cap the amount of output we create
	if len(body) > maxUnstructuredResponseTextBytes {
		body = body[:maxUnstructuredResponseTextBytes]
	}

	message := "unknown"
	if isTextResponse {
		message = strings.TrimSpace(string(body))
	}
	var groupResource schema.GroupResource
	if len(r.resource) > 0 {
		groupResource.Group = r.c.content.GroupVersion.Group
		groupResource.Resource = r.resource
	}
	return errors.NewGenericServerResponse(
		statusCode,
		method,
		groupResource,
		r.resourceName,
		message,
		retryAfter,
		true,
	)
}

// isTextResponse returns true if the response appears to be a textual media type.
func isTextResponse(resp *http.Response) bool {
	contentType := resp.Header.Get("Content-Type")
	if len(contentType) == 0 {
		return true
	}
	media, _, err := mime.ParseMediaType(contentType)
	if err != nil {
		return false
	}
	return strings.HasPrefix(media, "text/")
}

// retryAfterSeconds returns the value of the Retry-After header and true, or 0 and false if
// the header was missing or not a valid number.
func retryAfterSeconds(resp *http.Response) (int, bool) {
	if h := resp.Header.Get("Retry-After"); len(h) > 0 {
		if i, err := strconv.Atoi(h); err == nil {
			return i, true
		}
	}
	return 0, false
}

// Result contains the result of calling Request.Do().
type Result struct {
	body        []byte
	warnings    []net.WarningHeader
	contentType string
	err         error
	statusCode  int

	decoder runtime.Decoder
}

// Raw returns the raw result.
func (r Result) Raw() ([]byte, error) {
	return r.body, r.err
}

// Get returns the result as an object, which means it passes through the decoder.
// If the returned object is of type Status and has .Status != StatusSuccess, the
// additional information in Status will be used to enrich the error.
func (r Result) Get() (runtime.Object, error) {
	if r.err != nil {
		// Check whether the result has a Status object in the body and prefer that.
		return nil, r.Error()
	}
	if r.decoder == nil {
		return nil, fmt.Errorf("serializer for %s doesn't exist", r.contentType)
	}

	// decode, but if the result is Status return that as an error instead.
	out, _, err := r.decoder.Decode(r.body, nil, nil)
	if err != nil {
		return nil, err
	}
	switch t := out.(type) {
	case *metav1.Status:
		// any status besides StatusSuccess is considered an error.
		if t.Status != metav1.StatusSuccess {
			return nil, errors.FromObject(t)
		}
	}
	return out, nil
}

// StatusCode returns the HTTP status code of the request. (Only valid if no
// error was returned.)
func (r Result) StatusCode(statusCode *int) Result {
	*statusCode = r.statusCode
	return r
}

// Into stores the result into obj, if possible. If obj is nil it is ignored.
// If the returned object is of type Status and has .Status != StatusSuccess, the
// additional information in Status will be used to enrich the error.
func (r Result) Into(obj runtime.Object) error {
	if r.err != nil {
		// Check whether the result has a Status object in the body and prefer that.
		return r.Error()
	}
	if r.decoder == nil {
		return fmt.Errorf("serializer for %s doesn't exist", r.contentType)
	}
	if len(r.body) == 0 {
		return fmt.Errorf("0-length response with status code: %d and content type: %s",
			r.statusCode, r.contentType)
	}

	out, _, err := r.decoder.Decode(r.body, nil, obj)
	if err != nil || out == obj {
		return err
	}
	// if a different object is returned, see if it is Status and avoid double decoding
	// the object.
	switch t := out.(type) {
	case *metav1.Status:
		// any status besides StatusSuccess is considered an error.
		if t.Status != metav1.StatusSuccess {
			return errors.FromObject(t)
		}
	}
	return nil
}

// WasCreated updates the provided bool pointer to whether the server returned
// 201 created or a different response.
func (r Result) WasCreated(wasCreated *bool) Result {
	*wasCreated = r.statusCode == http.StatusCreated
	return r
}

// Error returns the error executing the request, nil if no error occurred.
// If the returned object is of type Status and has Status != StatusSuccess, the
// additional information in Status will be used to enrich the error.
// See the Request.Do() comment for what errors you might get.
func (r Result) Error() error {
	// if we have received an unexpected server error, and we have a body and decoder, we can try to extract
	// a Status object.
	if r.err == nil || !errors.IsUnexpectedServerError(r.err) || len(r.body) == 0 || r.decoder == nil {
		return r.err
	}

	// attempt to convert the body into a Status object
	// to be backwards compatible with old servers that do not return a version, default to "v1"
	out, _, err := r.decoder.Decode(r.body, &schema.GroupVersionKind{Version: "v1"}, nil)
	if err != nil {
		klog.V(5).Infof("body was not decodable (unable to check for Status): %v", err)
		return r.err
	}
	switch t := out.(type) {
	case *metav1.Status:
		// because we default the kind, we *must* check for StatusFailure
		if t.Status == metav1.StatusFailure {
			return errors.FromObject(t)
		}
	}
	return r.err
}

// Warnings returns any warning headers received in the response
func (r Result) Warnings() []net.WarningHeader {
	return r.warnings
}

// NameMayNotBe specifies strings that cannot be used as names specified as path segments (like the REST API or etcd store)
var NameMayNotBe = []string{".", ".."}

// NameMayNotContain specifies substrings that cannot be used in names specified as path segments (like the REST API or etcd store)
var NameMayNotContain = []string{"/", "%"}

// IsValidPathSegmentName validates the name can be safely encoded as a path segment
func IsValidPathSegmentName(name string) []string {
	for _, illegalName := range NameMayNotBe {
		if name == illegalName {
			return []string{fmt.Sprintf(`may not be '%s'`, illegalName)}
		}
	}

	var errors []string
	for _, illegalContent := range NameMayNotContain {
		if strings.Contains(name, illegalContent) {
			errors = append(errors, fmt.Sprintf(`may not contain '%s'`, illegalContent))
		}
	}

	return errors
}

// IsValidPathSegmentPrefix validates the name can be used as a prefix for a name which will be encoded as a path segment
// It does not check for exact matches with disallowed names, since an arbitrary suffix might make the name valid
func IsValidPathSegmentPrefix(name string) []string {
	var errors []string
	for _, illegalContent := range NameMayNotContain {
		if strings.Contains(name, illegalContent) {
			errors = append(errors, fmt.Sprintf(`may not contain '%s'`, illegalContent))
		}
	}

	return errors
}

// ValidatePathSegmentName validates the name can be safely encoded as a path segment
func ValidatePathSegmentName(name string, prefix bool) []string {
	if prefix {
		return IsValidPathSegmentPrefix(name)
	}
	return IsValidPathSegmentName(name)
}<|MERGE_RESOLUTION|>--- conflicted
+++ resolved
@@ -508,8 +508,6 @@
 	return finalURL
 }
 
-<<<<<<< HEAD
-=======
 // finalURLTemplate is similar to URL(), but will make all specific parameter values equal
 // - instead of name or namespace, "{name}" and "{namespace}" will be used, and all query
 // parameters will be reset. This creates a copy of the url so as not to change the
@@ -591,7 +589,6 @@
 	return *u
 }
 
->>>>>>> d2b22ad6
 func (r *Request) tryThrottleWithInfo(ctx context.Context, retryInfo string) error {
 	if r.rateLimiter == nil {
 		return nil
@@ -621,7 +618,7 @@
 		// but we use a throttled logger to prevent spamming.
 		globalThrottledLogger.Infof("%s", message)
 	}
-	metrics.RateLimiterLatency.Observe(ctx, r.verb, *r.URL(), latency)
+	metrics.RateLimiterLatency.Observe(ctx, r.verb, r.finalURLTemplate(), latency)
 
 	return err
 }
@@ -910,7 +907,7 @@
 	// Metrics for total request latency
 	start := time.Now()
 	defer func() {
-		metrics.RequestLatency.Observe(ctx, r.verb, *r.URL(), time.Since(start))
+		metrics.RequestLatency.Observe(ctx, r.verb, r.finalURLTemplate(), time.Since(start))
 	}()
 
 	if r.err != nil {
