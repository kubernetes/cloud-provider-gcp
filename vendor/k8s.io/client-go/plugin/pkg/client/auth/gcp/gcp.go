/*
Copyright 2016 The Kubernetes Authors.

Licensed under the Apache License, Version 2.0 (the "License");
you may not use this file except in compliance with the License.
You may obtain a copy of the License at

    http://www.apache.org/licenses/LICENSE-2.0

Unless required by applicable law or agreed to in writing, software
distributed under the License is distributed on an "AS IS" BASIS,
WITHOUT WARRANTIES OR CONDITIONS OF ANY KIND, either express or implied.
See the License for the specific language governing permissions and
limitations under the License.
*/

package gcp

import (
	"bytes"
	"context"
	"encoding/json"
	"fmt"
	"net/http"
	"os/exec"
	"strings"
	"sync"
	"time"

	"golang.org/x/oauth2"
	"golang.org/x/oauth2/google"
	"k8s.io/apimachinery/pkg/util/net"
	"k8s.io/apimachinery/pkg/util/yaml"
	restclient "k8s.io/client-go/rest"
	"k8s.io/client-go/util/jsonpath"
	"k8s.io/klog/v2"
)

func init() {
	if err := restclient.RegisterAuthProviderPlugin("gcp", newGCPAuthProvider); err != nil {
		klog.Fatalf("Failed to register gcp auth plugin: %v", err)
	}
}

var (
	// Stubbable for testing
	execCommand = exec.Command

	// defaultScopes:
	// - cloud-platform is the base scope to authenticate to GCP.
	// - userinfo.email is used to authenticate to GKE APIs with gserviceaccount
	//   email instead of numeric uniqueID.
	defaultScopes = []string{
		"https://www.googleapis.com/auth/cloud-platform",
		"https://www.googleapis.com/auth/userinfo.email"}
)

// gcpAuthProvider is an auth provider plugin that uses GCP credentials to provide
// tokens for kubectl to authenticate itself to the apiserver. A sample json config
// is provided below with all recognized options described.
//
//	{
//	  'auth-provider': {
//	    # Required
//	    "name": "gcp",
//
//	    'config': {
//	      # Authentication options
//	      # These options are used while getting a token.
//
//	      # comma-separated list of GCP API scopes. default value of this field
//	      # is "https://www.googleapis.com/auth/cloud-platform,https://www.googleapis.com/auth/userinfo.email".
//			 # to override the API scopes, specify this field explicitly.
//	      "scopes": "https://www.googleapis.com/auth/cloud-platform"
//
//	      # Caching options
//
//	      # Raw string data representing cached access token.
//	      "access-token": "ya29.CjWdA4GiBPTt",
//	      # RFC3339Nano expiration timestamp for cached access token.
//	      "expiry": "2016-10-31 22:31:9.123",
//
//	      # Command execution options
//	      # These options direct the plugin to execute a specified command and parse
//	      # token and expiry time from the output of the command.
//
//	      # Command to execute for access token. Command output will be parsed as JSON.
//	      # If "cmd-args" is not present, this value will be split on whitespace, with
//	      # the first element interpreted as the command, remaining elements as args.
//	      "cmd-path": "/usr/bin/gcloud",
//
//	      # Arguments to pass to command to execute for access token.
//	      "cmd-args": "config config-helper --output=json"
//
//	      # JSONPath to the string field that represents the access token in
//	      # command output. If omitted, defaults to "{.access_token}".
//	      "token-key": "{.credential.access_token}",
//
//	      # JSONPath to the string field that represents expiration timestamp
//	      # of the access token in the command output. If omitted, defaults to
//	      # "{.token_expiry}"
//	      "expiry-key": ""{.credential.token_expiry}",
//
//	      # golang reference time in the format that the expiration timestamp uses.
//	      # If omitted, defaults to time.RFC3339Nano
//	      "time-fmt": "2006-01-02 15:04:05.999999999"
//	    }
//	  }
//	}
type gcpAuthProvider struct {
	tokenSource oauth2.TokenSource
	persister   restclient.AuthProviderConfigPersister
}

var warnOnce sync.Once

func newGCPAuthProvider(_ string, gcpConfig map[string]string, persister restclient.AuthProviderConfigPersister) (restclient.AuthProvider, error) {
	warnOnce.Do(func() {
<<<<<<< HEAD
		klog.Warningf(`WARNING: the gcp auth plugin is deprecated in v1.22+, unavailable in v1.25+; use gcloud instead.
=======
		klog.Warningf(`WARNING: the gcp auth plugin is deprecated in v1.22+, unavailable in v1.26+; use gcloud instead.
>>>>>>> d2b22ad6
To learn more, consult https://cloud.google.com/blog/products/containers-kubernetes/kubectl-auth-changes-in-gke`)
	})

	ts, err := tokenSource(isCmdTokenSource(gcpConfig), gcpConfig)
	if err != nil {
		return nil, err
	}
	cts, err := newCachedTokenSource(gcpConfig["access-token"], gcpConfig["expiry"], persister, ts, gcpConfig)
	if err != nil {
		return nil, err
	}
	return &gcpAuthProvider{cts, persister}, nil
}

func isCmdTokenSource(gcpConfig map[string]string) bool {
	_, ok := gcpConfig["cmd-path"]
	return ok
}

func tokenSource(isCmd bool, gcpConfig map[string]string) (oauth2.TokenSource, error) {
	// Command-based token source
	if isCmd {
		cmd := gcpConfig["cmd-path"]
		if len(cmd) == 0 {
			return nil, fmt.Errorf("missing access token cmd")
		}
		if gcpConfig["scopes"] != "" {
			return nil, fmt.Errorf("scopes can only be used when kubectl is using a gcp service account key")
		}
		var args []string
		if cmdArgs, ok := gcpConfig["cmd-args"]; ok {
			args = strings.Fields(cmdArgs)
		} else {
			fields := strings.Fields(cmd)
			cmd = fields[0]
			args = fields[1:]
		}
		return newCmdTokenSource(cmd, args, gcpConfig["token-key"], gcpConfig["expiry-key"], gcpConfig["time-fmt"]), nil
	}

	// Google Application Credentials-based token source
	scopes := parseScopes(gcpConfig)
	ts, err := google.DefaultTokenSource(context.Background(), scopes...)
	if err != nil {
		return nil, fmt.Errorf("cannot construct google default token source: %v", err)
	}
	return ts, nil
}

// parseScopes constructs a list of scopes that should be included in token source
// from the config map.
func parseScopes(gcpConfig map[string]string) []string {
	scopes, ok := gcpConfig["scopes"]
	if !ok {
		return defaultScopes
	}
	if scopes == "" {
		return []string{}
	}
	return strings.Split(gcpConfig["scopes"], ",")
}

func (g *gcpAuthProvider) WrapTransport(rt http.RoundTripper) http.RoundTripper {
	var resetCache map[string]string
	if cts, ok := g.tokenSource.(*cachedTokenSource); ok {
		resetCache = cts.baseCache()
	} else {
		resetCache = make(map[string]string)
	}
	return &conditionalTransport{&oauth2.Transport{Source: g.tokenSource, Base: rt}, g.persister, resetCache}
}

func (g *gcpAuthProvider) Login() error { return nil }

type cachedTokenSource struct {
	lk          sync.Mutex
	source      oauth2.TokenSource
	accessToken string `datapolicy:"token"`
	expiry      time.Time
	persister   restclient.AuthProviderConfigPersister
	cache       map[string]string
}

func newCachedTokenSource(accessToken, expiry string, persister restclient.AuthProviderConfigPersister, ts oauth2.TokenSource, cache map[string]string) (*cachedTokenSource, error) {
	var expiryTime time.Time
	if parsedTime, err := time.Parse(time.RFC3339Nano, expiry); err == nil {
		expiryTime = parsedTime
	}
	if cache == nil {
		cache = make(map[string]string)
	}
	return &cachedTokenSource{
		source:      ts,
		accessToken: accessToken,
		expiry:      expiryTime,
		persister:   persister,
		cache:       cache,
	}, nil
}

func (t *cachedTokenSource) Token() (*oauth2.Token, error) {
	tok := t.cachedToken()
	if tok.Valid() && !tok.Expiry.IsZero() {
		return tok, nil
	}
	tok, err := t.source.Token()
	if err != nil {
		return nil, err
	}
	cache := t.update(tok)
	if t.persister != nil {
		if err := t.persister.Persist(cache); err != nil {
			klog.V(4).Infof("Failed to persist token: %v", err)
		}
	}
	return tok, nil
}

func (t *cachedTokenSource) cachedToken() *oauth2.Token {
	t.lk.Lock()
	defer t.lk.Unlock()
	return &oauth2.Token{
		AccessToken: t.accessToken,
		TokenType:   "Bearer",
		Expiry:      t.expiry,
	}
}

func (t *cachedTokenSource) update(tok *oauth2.Token) map[string]string {
	t.lk.Lock()
	defer t.lk.Unlock()
	t.accessToken = tok.AccessToken
	t.expiry = tok.Expiry
	ret := map[string]string{}
	for k, v := range t.cache {
		ret[k] = v
	}
	ret["access-token"] = t.accessToken
	ret["expiry"] = t.expiry.Format(time.RFC3339Nano)
	return ret
}

// baseCache is the base configuration value for this TokenSource, without any cached ephemeral tokens.
func (t *cachedTokenSource) baseCache() map[string]string {
	t.lk.Lock()
	defer t.lk.Unlock()
	ret := map[string]string{}
	for k, v := range t.cache {
		ret[k] = v
	}
	delete(ret, "access-token")
	delete(ret, "expiry")
	return ret
}

type commandTokenSource struct {
	cmd       string
	args      []string
	tokenKey  string `datapolicy:"token"`
	expiryKey string `datapolicy:"secret-key"`
	timeFmt   string
}

func newCmdTokenSource(cmd string, args []string, tokenKey, expiryKey, timeFmt string) *commandTokenSource {
	if len(timeFmt) == 0 {
		timeFmt = time.RFC3339Nano
	}
	if len(tokenKey) == 0 {
		tokenKey = "{.access_token}"
	}
	if len(expiryKey) == 0 {
		expiryKey = "{.token_expiry}"
	}
	return &commandTokenSource{
		cmd:       cmd,
		args:      args,
		tokenKey:  tokenKey,
		expiryKey: expiryKey,
		timeFmt:   timeFmt,
	}
}

func (c *commandTokenSource) Token() (*oauth2.Token, error) {
	fullCmd := strings.Join(append([]string{c.cmd}, c.args...), " ")
	cmd := execCommand(c.cmd, c.args...)
	var stderr bytes.Buffer
	cmd.Stderr = &stderr
	output, err := cmd.Output()
	if err != nil {
		return nil, fmt.Errorf("error executing access token command %q: err=%v output=%s stderr=%s", fullCmd, err, output, string(stderr.Bytes()))
	}
	token, err := c.parseTokenCmdOutput(output)
	if err != nil {
		return nil, fmt.Errorf("error parsing output for access token command %q: %v", fullCmd, err)
	}
	return token, nil
}

func (c *commandTokenSource) parseTokenCmdOutput(output []byte) (*oauth2.Token, error) {
	output, err := yaml.ToJSON(output)
	if err != nil {
		return nil, err
	}
	var data interface{}
	if err := json.Unmarshal(output, &data); err != nil {
		return nil, err
	}

	accessToken, err := parseJSONPath(data, "token-key", c.tokenKey)
	if err != nil {
		return nil, fmt.Errorf("error parsing token-key %q from %q: %v", c.tokenKey, string(output), err)
	}
	expiryStr, err := parseJSONPath(data, "expiry-key", c.expiryKey)
	if err != nil {
		return nil, fmt.Errorf("error parsing expiry-key %q from %q: %v", c.expiryKey, string(output), err)
	}
	var expiry time.Time
	if t, err := time.Parse(c.timeFmt, expiryStr); err != nil {
		klog.V(4).Infof("Failed to parse token expiry from %s (fmt=%s): %v", expiryStr, c.timeFmt, err)
	} else {
		expiry = t
	}

	return &oauth2.Token{
		AccessToken: accessToken,
		TokenType:   "Bearer",
		Expiry:      expiry,
	}, nil
}

func parseJSONPath(input interface{}, name, template string) (string, error) {
	j := jsonpath.New(name)
	buf := new(bytes.Buffer)
	if err := j.Parse(template); err != nil {
		return "", err
	}
	if err := j.Execute(buf, input); err != nil {
		return "", err
	}
	return buf.String(), nil
}

type conditionalTransport struct {
	oauthTransport *oauth2.Transport
	persister      restclient.AuthProviderConfigPersister
	resetCache     map[string]string
}

var _ net.RoundTripperWrapper = &conditionalTransport{}

func (t *conditionalTransport) RoundTrip(req *http.Request) (*http.Response, error) {
	if len(req.Header.Get("Authorization")) != 0 {
		return t.oauthTransport.Base.RoundTrip(req)
	}

	res, err := t.oauthTransport.RoundTrip(req)

	if err != nil {
		return nil, err
	}

	if res.StatusCode == 401 {
		klog.V(4).Infof("The credentials that were supplied are invalid for the target cluster")
		t.persister.Persist(t.resetCache)
	}

	return res, nil
}

func (t *conditionalTransport) WrappedRoundTripper() http.RoundTripper { return t.oauthTransport.Base }<|MERGE_RESOLUTION|>--- conflicted
+++ resolved
@@ -116,11 +116,7 @@
 
 func newGCPAuthProvider(_ string, gcpConfig map[string]string, persister restclient.AuthProviderConfigPersister) (restclient.AuthProvider, error) {
 	warnOnce.Do(func() {
-<<<<<<< HEAD
-		klog.Warningf(`WARNING: the gcp auth plugin is deprecated in v1.22+, unavailable in v1.25+; use gcloud instead.
-=======
 		klog.Warningf(`WARNING: the gcp auth plugin is deprecated in v1.22+, unavailable in v1.26+; use gcloud instead.
->>>>>>> d2b22ad6
 To learn more, consult https://cloud.google.com/blog/products/containers-kubernetes/kubectl-auth-changes-in-gke`)
 	})
 
