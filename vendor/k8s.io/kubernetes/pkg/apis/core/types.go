/*
Copyright 2014 The Kubernetes Authors.

Licensed under the Apache License, Version 2.0 (the "License");
you may not use this file except in compliance with the License.
You may obtain a copy of the License at

    http://www.apache.org/licenses/LICENSE-2.0

Unless required by applicable law or agreed to in writing, software
distributed under the License is distributed on an "AS IS" BASIS,
WITHOUT WARRANTIES OR CONDITIONS OF ANY KIND, either express or implied.
See the License for the specific language governing permissions and
limitations under the License.
*/

package core

import (
	"k8s.io/apimachinery/pkg/api/resource"
	metainternalversion "k8s.io/apimachinery/pkg/apis/meta/internalversion"
	metav1 "k8s.io/apimachinery/pkg/apis/meta/v1"
	"k8s.io/apimachinery/pkg/types"
	"k8s.io/apimachinery/pkg/util/intstr"
)

const (
	// NamespaceDefault means the object is in the default namespace which is applied when not specified by clients
	NamespaceDefault = "default"
	// NamespaceAll is the default argument to specify on a context when you want to list or filter resources across all namespaces
	NamespaceAll = ""
	// NamespaceNone is the argument for a context when there is no namespace.
	NamespaceNone = ""
	// NamespaceSystem is the system namespace where we place system components.
	NamespaceSystem = "kube-system"
	// NamespacePublic is the namespace where we place public info (ConfigMaps)
	NamespacePublic = "kube-public"
	// NamespaceNodeLease is the namespace where we place node lease objects (used for node heartbeats)
	NamespaceNodeLease = "kube-node-lease"
	// TerminationMessagePathDefault means the default path to capture the application termination message running in a container
	TerminationMessagePathDefault = "/dev/termination-log"
)

// Volume represents a named volume in a pod that may be accessed by any containers in the pod.
type Volume struct {
	// Required: This must be a DNS_LABEL.  Each volume in a pod must have
	// a unique name.
	Name string
	// The VolumeSource represents the location and type of a volume to mount.
	// This is optional for now. If not specified, the Volume is implied to be an EmptyDir.
	// This implied behavior is deprecated and will be removed in a future version.
	// +optional
	VolumeSource
}

// VolumeSource represents the source location of a volume to mount.
// Only one of its members may be specified.
type VolumeSource struct {
	// HostPath represents file or directory on the host machine that is
	// directly exposed to the container. This is generally used for system
	// agents or other privileged things that are allowed to see the host
	// machine. Most containers will NOT need this.
	// ---
	// TODO(jonesdl) We need to restrict who can use host directory mounts and who can/can not
	// mount host directories as read/write.
	// +optional
	HostPath *HostPathVolumeSource
	// EmptyDir represents a temporary directory that shares a pod's lifetime.
	// +optional
	EmptyDir *EmptyDirVolumeSource
	// GCEPersistentDisk represents a GCE Disk resource that is attached to a
	// kubelet's host machine and then exposed to the pod.
	// +optional
	GCEPersistentDisk *GCEPersistentDiskVolumeSource
	// AWSElasticBlockStore represents an AWS EBS disk that is attached to a
	// kubelet's host machine and then exposed to the pod.
	// +optional
	AWSElasticBlockStore *AWSElasticBlockStoreVolumeSource
	// GitRepo represents a git repository at a particular revision.
	// DEPRECATED: GitRepo is deprecated. To provision a container with a git repo, mount an
	// EmptyDir into an InitContainer that clones the repo using git, then mount the EmptyDir
	// into the Pod's container.
	// +optional
	GitRepo *GitRepoVolumeSource
	// Secret represents a secret that should populate this volume.
	// +optional
	Secret *SecretVolumeSource
	// NFS represents an NFS mount on the host that shares a pod's lifetime
	// +optional
	NFS *NFSVolumeSource
	// ISCSIVolumeSource represents an ISCSI Disk resource that is attached to a
	// kubelet's host machine and then exposed to the pod.
	// +optional
	ISCSI *ISCSIVolumeSource
	// Glusterfs represents a Glusterfs mount on the host that shares a pod's lifetime
	// +optional
	Glusterfs *GlusterfsVolumeSource
	// PersistentVolumeClaimVolumeSource represents a reference to a PersistentVolumeClaim in the same namespace
	// +optional
	PersistentVolumeClaim *PersistentVolumeClaimVolumeSource
	// RBD represents a Rados Block Device mount on the host that shares a pod's lifetime
	// +optional
	RBD *RBDVolumeSource

	// Quobyte represents a Quobyte mount on the host that shares a pod's lifetime
	// +optional
	Quobyte *QuobyteVolumeSource

	// FlexVolume represents a generic volume resource that is
	// provisioned/attached using an exec based plugin.
	// +optional
	FlexVolume *FlexVolumeSource

	// Cinder represents a cinder volume attached and mounted on kubelet's host machine.
	// +optional
	Cinder *CinderVolumeSource

	// CephFS represents a Cephfs mount on the host that shares a pod's lifetime
	// +optional
	CephFS *CephFSVolumeSource

	// Flocker represents a Flocker volume attached to a kubelet's host machine. This depends on the Flocker control service being running
	// +optional
	Flocker *FlockerVolumeSource

	// DownwardAPI represents metadata about the pod that should populate this volume
	// +optional
	DownwardAPI *DownwardAPIVolumeSource
	// FC represents a Fibre Channel resource that is attached to a kubelet's host machine and then exposed to the pod.
	// +optional
	FC *FCVolumeSource
	// AzureFile represents an Azure File Service mount on the host and bind mount to the pod.
	// +optional
	AzureFile *AzureFileVolumeSource
	// ConfigMap represents a configMap that should populate this volume
	// +optional
	ConfigMap *ConfigMapVolumeSource
	// VsphereVolume represents a vSphere volume attached and mounted on kubelet's host machine
	// +optional
	VsphereVolume *VsphereVirtualDiskVolumeSource
	// AzureDisk represents an Azure Data Disk mount on the host and bind mount to the pod.
	// +optional
	AzureDisk *AzureDiskVolumeSource
	// PhotonPersistentDisk represents a Photon Controller persistent disk attached and mounted on kubelet's host machine
	PhotonPersistentDisk *PhotonPersistentDiskVolumeSource
	// Items for all in one resources secrets, configmaps, and downward API
	Projected *ProjectedVolumeSource
	// PortworxVolume represents a portworx volume attached and mounted on kubelet's host machine
	// +optional
	PortworxVolume *PortworxVolumeSource
	// ScaleIO represents a ScaleIO persistent volume attached and mounted on Kubernetes nodes.
	// +optional
	ScaleIO *ScaleIOVolumeSource
	// StorageOS represents a StorageOS volume that is attached to the kubelet's host machine and mounted into the pod
	// +optional
	StorageOS *StorageOSVolumeSource
	// CSI (Container Storage Interface) represents ephemeral storage that is handled by certain external CSI drivers.
	// +optional
	CSI *CSIVolumeSource
	// Ephemeral represents a volume that is handled by a cluster storage driver.
	// The volume's lifecycle is tied to the pod that defines it - it will be created before the pod starts,
	// and deleted when the pod is removed.
	//
	// Use this if:
	// a) the volume is only needed while the pod runs,
	// b) features of normal volumes like restoring from snapshot or capacity
	//    tracking are needed,
	// c) the storage driver is specified through a storage class, and
	// d) the storage driver supports dynamic volume provisioning through
	//    a PersistentVolumeClaim (see EphemeralVolumeSource for more
	//    information on the connection between this volume type
	//    and PersistentVolumeClaim).
	//
	// Use PersistentVolumeClaim or one of the vendor-specific
	// APIs for volumes that persist for longer than the lifecycle
	// of an individual pod.
	//
	// Use CSI for light-weight local ephemeral volumes if the CSI driver is meant to
	// be used that way - see the documentation of the driver for
	// more information.
	//
	// A pod can use both types of ephemeral volumes and
	// persistent volumes at the same time.
	//
	// +optional
	Ephemeral *EphemeralVolumeSource
}

// PersistentVolumeSource is similar to VolumeSource but meant for the administrator who creates PVs.
// Exactly one of its members must be set.
type PersistentVolumeSource struct {
	// GCEPersistentDisk represents a GCE Disk resource that is attached to a
	// kubelet's host machine and then exposed to the pod.
	// +optional
	GCEPersistentDisk *GCEPersistentDiskVolumeSource
	// AWSElasticBlockStore represents an AWS EBS disk that is attached to a
	// kubelet's host machine and then exposed to the pod.
	// +optional
	AWSElasticBlockStore *AWSElasticBlockStoreVolumeSource
	// HostPath represents a directory on the host.
	// Provisioned by a developer or tester.
	// This is useful for single-node development and testing only!
	// On-host storage is not supported in any way and WILL NOT WORK in a multi-node cluster.
	// +optional
	HostPath *HostPathVolumeSource
	// Glusterfs represents a Glusterfs volume that is attached to a host and exposed to the pod
	// +optional
	Glusterfs *GlusterfsPersistentVolumeSource
	// NFS represents an NFS mount on the host that shares a pod's lifetime
	// +optional
	NFS *NFSVolumeSource
	// RBD represents a Rados Block Device mount on the host that shares a pod's lifetime
	// +optional
	RBD *RBDPersistentVolumeSource
	// Quobyte represents a Quobyte mount on the host that shares a pod's lifetime
	// +optional
	Quobyte *QuobyteVolumeSource
	// ISCSIPersistentVolumeSource represents an ISCSI resource that is attached to a
	// kubelet's host machine and then exposed to the pod.
	// +optional
	ISCSI *ISCSIPersistentVolumeSource
	// FlexVolume represents a generic volume resource that is
	// provisioned/attached using an exec based plugin.
	// +optional
	FlexVolume *FlexPersistentVolumeSource
	// Cinder represents a cinder volume attached and mounted on kubelet's host machine.
	// +optional
	Cinder *CinderPersistentVolumeSource
	// CephFS represents a Ceph FS mount on the host that shares a pod's lifetime
	// +optional
	CephFS *CephFSPersistentVolumeSource
	// FC represents a Fibre Channel resource that is attached to a kubelet's host machine and then exposed to the pod.
	// +optional
	FC *FCVolumeSource
	// Flocker represents a Flocker volume attached to a kubelet's host machine. This depends on the Flocker control service being running
	// +optional
	Flocker *FlockerVolumeSource
	// AzureFile represents an Azure File Service mount on the host and bind mount to the pod.
	// +optional
	AzureFile *AzureFilePersistentVolumeSource
	// VsphereVolume represents a vSphere volume attached and mounted on kubelet's host machine
	// +optional
	VsphereVolume *VsphereVirtualDiskVolumeSource
	// AzureDisk represents an Azure Data Disk mount on the host and bind mount to the pod.
	// +optional
	AzureDisk *AzureDiskVolumeSource
	// PhotonPersistentDisk represents a Photon Controller persistent disk attached and mounted on kubelet's host machine
	PhotonPersistentDisk *PhotonPersistentDiskVolumeSource
	// PortworxVolume represents a portworx volume attached and mounted on kubelet's host machine
	// +optional
	PortworxVolume *PortworxVolumeSource
	// ScaleIO represents a ScaleIO persistent volume attached and mounted on Kubernetes nodes.
	// +optional
	ScaleIO *ScaleIOPersistentVolumeSource
	// Local represents directly-attached storage with node affinity
	// +optional
	Local *LocalVolumeSource
	// StorageOS represents a StorageOS volume that is attached to the kubelet's host machine and mounted into the pod
	// More info: https://examples.k8s.io/volumes/storageos/README.md
	// +optional
	StorageOS *StorageOSPersistentVolumeSource
	// CSI (Container Storage Interface) represents storage that is handled by an external CSI driver.
	// +optional
	CSI *CSIPersistentVolumeSource
}

// PersistentVolumeClaimVolumeSource represents a reference to a PersistentVolumeClaim in the same namespace
type PersistentVolumeClaimVolumeSource struct {
	// ClaimName is the name of a PersistentVolumeClaim in the same namespace as the pod using this volume
	ClaimName string
	// Optional: Defaults to false (read/write).  ReadOnly here
	// will force the ReadOnly setting in VolumeMounts
	// +optional
	ReadOnly bool
}

const (
	// BetaStorageClassAnnotation represents the beta/previous StorageClass annotation.
	// It's deprecated and will be removed in a future release. (#51440)
	BetaStorageClassAnnotation = "volume.beta.kubernetes.io/storage-class"

	// MountOptionAnnotation defines mount option annotation used in PVs
	MountOptionAnnotation = "volume.beta.kubernetes.io/mount-options"
)

// +k8s:deepcopy-gen:interfaces=k8s.io/apimachinery/pkg/runtime.Object

// PersistentVolume struct captures the details of the implementation of PV storage
type PersistentVolume struct {
	metav1.TypeMeta
	// +optional
	metav1.ObjectMeta

	//Spec defines a persistent volume owned by the cluster
	// +optional
	Spec PersistentVolumeSpec

	// Status represents the current information about persistent volume.
	// +optional
	Status PersistentVolumeStatus
}

// PersistentVolumeSpec has most of the details required to define a persistent volume
type PersistentVolumeSpec struct {
	// Resources represents the actual resources of the volume
	Capacity ResourceList
	// Source represents the location and type of a volume to mount.
	PersistentVolumeSource
	// AccessModes contains all ways the volume can be mounted
	// +optional
	AccessModes []PersistentVolumeAccessMode
	// ClaimRef is part of a bi-directional binding between PersistentVolume and PersistentVolumeClaim.
	// ClaimRef is expected to be non-nil when bound.
	// claim.VolumeName is the authoritative bind between PV and PVC.
	// When set to non-nil value, PVC.Spec.Selector of the referenced PVC is
	// ignored, i.e. labels of this PV do not need to match PVC selector.
	// +optional
	ClaimRef *ObjectReference
	// Optional: what happens to a persistent volume when released from its claim.
	// +optional
	PersistentVolumeReclaimPolicy PersistentVolumeReclaimPolicy
	// Name of StorageClass to which this persistent volume belongs. Empty value
	// means that this volume does not belong to any StorageClass.
	// +optional
	StorageClassName string
	// A list of mount options, e.g. ["ro", "soft"]. Not validated - mount will
	// simply fail if one is invalid.
	// +optional
	MountOptions []string
	// volumeMode defines if a volume is intended to be used with a formatted filesystem
	// or to remain in raw block state. Value of Filesystem is implied when not included in spec.
	// +optional
	VolumeMode *PersistentVolumeMode
	// NodeAffinity defines constraints that limit what nodes this volume can be accessed from.
	// This field influences the scheduling of pods that use this volume.
	// +optional
	NodeAffinity *VolumeNodeAffinity
}

// VolumeNodeAffinity defines constraints that limit what nodes this volume can be accessed from.
type VolumeNodeAffinity struct {
	// Required specifies hard node constraints that must be met.
	Required *NodeSelector
}

// PersistentVolumeReclaimPolicy describes a policy for end-of-life maintenance of persistent volumes
type PersistentVolumeReclaimPolicy string

const (
	// PersistentVolumeReclaimRecycle means the volume will be recycled back into the pool of unbound persistent volumes on release from its claim.
	// The volume plugin must support Recycling.
	// DEPRECATED: The PersistentVolumeReclaimRecycle called Recycle is being deprecated. See announcement here: https://groups.google.com/forum/#!topic/kubernetes-dev/uexugCza84I
	PersistentVolumeReclaimRecycle PersistentVolumeReclaimPolicy = "Recycle"
	// PersistentVolumeReclaimDelete means the volume will be deleted from Kubernetes on release from its claim.
	// The volume plugin must support Deletion.
	PersistentVolumeReclaimDelete PersistentVolumeReclaimPolicy = "Delete"
	// PersistentVolumeReclaimRetain means the volume will be left in its current phase (Released) for manual reclamation by the administrator.
	// The default policy is Retain.
	PersistentVolumeReclaimRetain PersistentVolumeReclaimPolicy = "Retain"
)

// PersistentVolumeMode describes how a volume is intended to be consumed, either Block or Filesystem.
type PersistentVolumeMode string

const (
	// PersistentVolumeBlock means the volume will not be formatted with a filesystem and will remain a raw block device.
	PersistentVolumeBlock PersistentVolumeMode = "Block"
	// PersistentVolumeFilesystem means the volume will be or is formatted with a filesystem.
	PersistentVolumeFilesystem PersistentVolumeMode = "Filesystem"
)

// PersistentVolumeStatus represents the status of PV storage
type PersistentVolumeStatus struct {
	// Phase indicates if a volume is available, bound to a claim, or released by a claim
	// +optional
	Phase PersistentVolumePhase
	// A human-readable message indicating details about why the volume is in this state.
	// +optional
	Message string
	// Reason is a brief CamelCase string that describes any failure and is meant for machine parsing and tidy display in the CLI
	// +optional
	Reason string
}

// +k8s:deepcopy-gen:interfaces=k8s.io/apimachinery/pkg/runtime.Object

// PersistentVolumeList represents a list of PVs
type PersistentVolumeList struct {
	metav1.TypeMeta
	// +optional
	metav1.ListMeta
	Items []PersistentVolume
}

// +k8s:deepcopy-gen:interfaces=k8s.io/apimachinery/pkg/runtime.Object

// PersistentVolumeClaim is a user's request for and claim to a persistent volume
type PersistentVolumeClaim struct {
	metav1.TypeMeta
	// +optional
	metav1.ObjectMeta

	// Spec defines the volume requested by a pod author
	// +optional
	Spec PersistentVolumeClaimSpec

	// Status represents the current information about a claim
	// +optional
	Status PersistentVolumeClaimStatus
}

// +k8s:deepcopy-gen:interfaces=k8s.io/apimachinery/pkg/runtime.Object

// PersistentVolumeClaimList represents the list of PV claims
type PersistentVolumeClaimList struct {
	metav1.TypeMeta
	// +optional
	metav1.ListMeta
	Items []PersistentVolumeClaim
}

// PersistentVolumeClaimSpec describes the common attributes of storage devices
// and allows a Source for provider-specific attributes
type PersistentVolumeClaimSpec struct {
	// Contains the types of access modes required
	// +optional
	AccessModes []PersistentVolumeAccessMode
	// A label query over volumes to consider for binding. This selector is
	// ignored when VolumeName is set
	// +optional
	Selector *metav1.LabelSelector
	// Resources represents the minimum resources required
	// If RecoverVolumeExpansionFailure feature is enabled users are allowed to specify resource requirements
	// that are lower than previous value but must still be higher than capacity recorded in the
	// status field of the claim.
	// +optional
	Resources ResourceRequirements
	// VolumeName is the binding reference to the PersistentVolume backing this
	// claim. When set to non-empty value Selector is not evaluated
	// +optional
	VolumeName string
	// Name of the StorageClass required by the claim.
	// More info: https://kubernetes.io/docs/concepts/storage/persistent-volumes/#class-1
	// +optional
	StorageClassName *string
	// volumeMode defines what type of volume is required by the claim.
	// Value of Filesystem is implied when not included in claim spec.
	// +optional
	VolumeMode *PersistentVolumeMode
	// This field can be used to specify either:
	// * An existing VolumeSnapshot object (snapshot.storage.k8s.io/VolumeSnapshot)
	// * An existing PVC (PersistentVolumeClaim)
	// If the provisioner or an external controller can support the specified data source,
	// it will create a new volume based on the contents of the specified data source.
	// If the AnyVolumeDataSource feature gate is enabled, this field will always have
	// the same contents as the DataSourceRef field.
	// +optional
	DataSource *TypedLocalObjectReference
	// Specifies the object from which to populate the volume with data, if a non-empty
	// volume is desired. This may be any local object from a non-empty API group (non
	// core object) or a PersistentVolumeClaim object.
	// When this field is specified, volume binding will only succeed if the type of
	// the specified object matches some installed volume populator or dynamic
	// provisioner.
	// This field will replace the functionality of the DataSource field and as such
	// if both fields are non-empty, they must have the same value. For backwards
	// compatibility, both fields (DataSource and DataSourceRef) will be set to the same
	// value automatically if one of them is empty and the other is non-empty.
	// There are two important differences between DataSource and DataSourceRef:
	// * While DataSource only allows two specific types of objects, DataSourceRef
	//   allows any non-core object, as well as PersistentVolumeClaim objects.
	// * While DataSource ignores disallowed values (dropping them), DataSourceRef
	//   preserves all values, and generates an error if a disallowed value is
	//   specified.
	// (Beta) Using this field requires the AnyVolumeDataSource feature gate to be enabled.
	// +optional
	DataSourceRef *TypedLocalObjectReference
}

// PersistentVolumeClaimConditionType defines the condition of PV claim.
// Valid values are either "Resizing" or "FileSystemResizePending".
type PersistentVolumeClaimConditionType string

// These are valid conditions of Pvc
const (
	// An user trigger resize of pvc has been started
	PersistentVolumeClaimResizing PersistentVolumeClaimConditionType = "Resizing"
	// PersistentVolumeClaimFileSystemResizePending - controller resize is finished and a file system resize is pending on node
	PersistentVolumeClaimFileSystemResizePending PersistentVolumeClaimConditionType = "FileSystemResizePending"
)

// +enum
type PersistentVolumeClaimResizeStatus string

const (
	// When expansion is complete, the empty string is set by resize controller or kubelet.
	PersistentVolumeClaimNoExpansionInProgress PersistentVolumeClaimResizeStatus = ""
	// State set when resize controller starts expanding the volume in control-plane
	PersistentVolumeClaimControllerExpansionInProgress PersistentVolumeClaimResizeStatus = "ControllerExpansionInProgress"
	// State set when expansion has failed in resize controller with a terminal error.
	// Transient errors such as timeout should not set this status and should leave ResizeStatus
	// unmodified, so as resize controller can resume the volume expansion.
	PersistentVolumeClaimControllerExpansionFailed PersistentVolumeClaimResizeStatus = "ControllerExpansionFailed"
	// State set when resize controller has finished expanding the volume but further expansion is needed on the node.
	PersistentVolumeClaimNodeExpansionPending PersistentVolumeClaimResizeStatus = "NodeExpansionPending"
	// State set when kubelet starts expanding the volume.
	PersistentVolumeClaimNodeExpansionInProgress PersistentVolumeClaimResizeStatus = "NodeExpansionInProgress"
	// State set when expansion has failed in kubelet with a terminal error. Transient errors don't set NodeExpansionFailed.
	PersistentVolumeClaimNodeExpansionFailed PersistentVolumeClaimResizeStatus = "NodeExpansionFailed"
)

// PersistentVolumeClaimCondition represents the current condition of PV claim
type PersistentVolumeClaimCondition struct {
	Type   PersistentVolumeClaimConditionType
	Status ConditionStatus
	// +optional
	LastProbeTime metav1.Time
	// +optional
	LastTransitionTime metav1.Time
	// +optional
	Reason string
	// +optional
	Message string
}

// PersistentVolumeClaimStatus represents the status of PV claim
type PersistentVolumeClaimStatus struct {
	// Phase represents the current phase of PersistentVolumeClaim
	// +optional
	Phase PersistentVolumeClaimPhase
	// AccessModes contains all ways the volume backing the PVC can be mounted
	// +optional
	AccessModes []PersistentVolumeAccessMode
	// Represents the actual resources of the underlying volume
	// +optional
	Capacity ResourceList
	// +optional
	Conditions []PersistentVolumeClaimCondition
	// The storage resource within AllocatedResources tracks the capacity allocated to a PVC. It may
	// be larger than the actual capacity when a volume expansion operation is requested.
	// For storage quota, the larger value from allocatedResources and PVC.spec.resources is used.
	// If allocatedResources is not set, PVC.spec.resources alone is used for quota calculation.
	// If a volume expansion capacity request is lowered, allocatedResources is only
	// lowered if there are no expansion operations in progress and if the actual volume capacity
	// is equal or lower than the requested capacity.
	// This is an alpha field and requires enabling RecoverVolumeExpansionFailure feature.
	// +featureGate=RecoverVolumeExpansionFailure
	// +optional
	AllocatedResources ResourceList
	// ResizeStatus stores status of resize operation.
	// ResizeStatus is not set by default but when expansion is complete resizeStatus is set to empty
	// string by resize controller or kubelet.
	// This is an alpha field and requires enabling RecoverVolumeExpansionFailure feature.
	// +featureGate=RecoverVolumeExpansionFailure
	// +optional
	ResizeStatus *PersistentVolumeClaimResizeStatus
}

// PersistentVolumeAccessMode defines various access modes for PV.
type PersistentVolumeAccessMode string

// These are the valid values for PersistentVolumeAccessMode
const (
	// can be mounted read/write mode to exactly 1 host
	ReadWriteOnce PersistentVolumeAccessMode = "ReadWriteOnce"
	// can be mounted in read-only mode to many hosts
	ReadOnlyMany PersistentVolumeAccessMode = "ReadOnlyMany"
	// can be mounted in read/write mode to many hosts
	ReadWriteMany PersistentVolumeAccessMode = "ReadWriteMany"
	// can be mounted read/write mode to exactly 1 pod
	// cannot be used in combination with other access modes
	ReadWriteOncePod PersistentVolumeAccessMode = "ReadWriteOncePod"
)

// PersistentVolumePhase defines the phase in which a PV is
type PersistentVolumePhase string

// These are the valid values for PersistentVolumePhase
const (
	// used for PersistentVolumes that are not available
	VolumePending PersistentVolumePhase = "Pending"
	// used for PersistentVolumes that are not yet bound
	// Available volumes are held by the binder and matched to PersistentVolumeClaims
	VolumeAvailable PersistentVolumePhase = "Available"
	// used for PersistentVolumes that are bound
	VolumeBound PersistentVolumePhase = "Bound"
	// used for PersistentVolumes where the bound PersistentVolumeClaim was deleted
	// released volumes must be recycled before becoming available again
	// this phase is used by the persistent volume claim binder to signal to another process to reclaim the resource
	VolumeReleased PersistentVolumePhase = "Released"
	// used for PersistentVolumes that failed to be correctly recycled or deleted after being released from a claim
	VolumeFailed PersistentVolumePhase = "Failed"
)

// PersistentVolumeClaimPhase defines the phase of PV claim
type PersistentVolumeClaimPhase string

// These are the valid value for PersistentVolumeClaimPhase
const (
	// used for PersistentVolumeClaims that are not yet bound
	ClaimPending PersistentVolumeClaimPhase = "Pending"
	// used for PersistentVolumeClaims that are bound
	ClaimBound PersistentVolumeClaimPhase = "Bound"
	// used for PersistentVolumeClaims that lost their underlying
	// PersistentVolume. The claim was bound to a PersistentVolume and this
	// volume does not exist any longer and all data on it was lost.
	ClaimLost PersistentVolumeClaimPhase = "Lost"
)

// HostPathType defines the type of host path for PV
type HostPathType string

// These are the valid values for HostPathType
const (
	// For backwards compatible, leave it empty if unset
	HostPathUnset HostPathType = ""
	// If nothing exists at the given path, an empty directory will be created there
	// as needed with file mode 0755, having the same group and ownership with Kubelet.
	HostPathDirectoryOrCreate HostPathType = "DirectoryOrCreate"
	// A directory must exist at the given path
	HostPathDirectory HostPathType = "Directory"
	// If nothing exists at the given path, an empty file will be created there
	// as needed with file mode 0644, having the same group and ownership with Kubelet.
	HostPathFileOrCreate HostPathType = "FileOrCreate"
	// A file must exist at the given path
	HostPathFile HostPathType = "File"
	// A UNIX socket must exist at the given path
	HostPathSocket HostPathType = "Socket"
	// A character device must exist at the given path
	HostPathCharDev HostPathType = "CharDevice"
	// A block device must exist at the given path
	HostPathBlockDev HostPathType = "BlockDevice"
)

// HostPathVolumeSource represents a host path mapped into a pod.
// Host path volumes do not support ownership management or SELinux relabeling.
type HostPathVolumeSource struct {
	// If the path is a symlink, it will follow the link to the real path.
	Path string
	// Defaults to ""
	Type *HostPathType
}

// EmptyDirVolumeSource represents an empty directory for a pod.
// Empty directory volumes support ownership management and SELinux relabeling.
type EmptyDirVolumeSource struct {
	// TODO: Longer term we want to represent the selection of underlying
	// media more like a scheduling problem - user says what traits they
	// need, we give them a backing store that satisfies that.  For now
	// this will cover the most common needs.
	// Optional: what type of storage medium should back this directory.
	// The default is "" which means to use the node's default medium.
	// +optional
	Medium StorageMedium
	// Total amount of local storage required for this EmptyDir volume.
	// The size limit is also applicable for memory medium.
	// The maximum usage on memory medium EmptyDir would be the minimum value between
	// the SizeLimit specified here and the sum of memory limits of all containers in a pod.
	// The default is nil which means that the limit is undefined.
	// More info: http://kubernetes.io/docs/user-guide/volumes#emptydir
	// +optional
	SizeLimit *resource.Quantity
}

// StorageMedium defines ways that storage can be allocated to a volume.
type StorageMedium string

// These are the valid value for StorageMedium
const (
	StorageMediumDefault         StorageMedium = ""           // use whatever the default is for the node
	StorageMediumMemory          StorageMedium = "Memory"     // use memory (tmpfs)
	StorageMediumHugePages       StorageMedium = "HugePages"  // use hugepages
	StorageMediumHugePagesPrefix StorageMedium = "HugePages-" // prefix for full medium notation HugePages-<size>
)

// Protocol defines network protocols supported for things like container ports.
type Protocol string

const (
	// ProtocolTCP is the TCP protocol.
	ProtocolTCP Protocol = "TCP"
	// ProtocolUDP is the UDP protocol.
	ProtocolUDP Protocol = "UDP"
	// ProtocolSCTP is the SCTP protocol.
	ProtocolSCTP Protocol = "SCTP"
)

// GCEPersistentDiskVolumeSource represents a Persistent Disk resource in Google Compute Engine.
//
// A GCE PD must exist before mounting to a container. The disk must
// also be in the same GCE project and zone as the kubelet. A GCE PD
// can only be mounted as read/write once or read-only many times. GCE
// PDs support ownership management and SELinux relabeling.
type GCEPersistentDiskVolumeSource struct {
	// Unique name of the PD resource. Used to identify the disk in GCE
	PDName string
	// Filesystem type to mount.
	// Must be a filesystem type supported by the host operating system.
	// Ex. "ext4", "xfs", "ntfs". Implicitly inferred to be "ext4" if unspecified.
	// TODO: how do we prevent errors in the filesystem from compromising the machine
	// +optional
	FSType string
	// Optional: Partition on the disk to mount.
	// If omitted, kubelet will attempt to mount the device name.
	// Ex. For /dev/sda1, this field is "1", for /dev/sda, this field is 0 or empty.
	// +optional
	Partition int32
	// Optional: Defaults to false (read/write). ReadOnly here will force
	// the ReadOnly setting in VolumeMounts.
	// +optional
	ReadOnly bool
}

// ISCSIVolumeSource represents an ISCSI disk.
// ISCSI volumes can only be mounted as read/write once.
// ISCSI volumes support ownership management and SELinux relabeling.
type ISCSIVolumeSource struct {
	// Required: iSCSI target portal
	// the portal is either an IP or ip_addr:port if port is other than default (typically TCP ports 860 and 3260)
	// +optional
	TargetPortal string
	// Required:  target iSCSI Qualified Name
	// +optional
	IQN string
	// Required: iSCSI target lun number
	// +optional
	Lun int32
	// Optional: Defaults to 'default' (tcp). iSCSI interface name that uses an iSCSI transport.
	// +optional
	ISCSIInterface string
	// Filesystem type to mount.
	// Must be a filesystem type supported by the host operating system.
	// Ex. "ext4", "xfs", "ntfs". Implicitly inferred to be "ext4" if unspecified.
	// TODO: how do we prevent errors in the filesystem from compromising the machine
	// +optional
	FSType string
	// Optional: Defaults to false (read/write). ReadOnly here will force
	// the ReadOnly setting in VolumeMounts.
	// +optional
	ReadOnly bool
	// Optional: list of iSCSI target portal ips for high availability.
	// the portal is either an IP or ip_addr:port if port is other than default (typically TCP ports 860 and 3260)
	// +optional
	Portals []string
	// Optional: whether support iSCSI Discovery CHAP authentication
	// +optional
	DiscoveryCHAPAuth bool
	// Optional: whether support iSCSI Session CHAP authentication
	// +optional
	SessionCHAPAuth bool
	// Optional: CHAP secret for iSCSI target and initiator authentication.
	// The secret is used if either DiscoveryCHAPAuth or SessionCHAPAuth is true
	// +optional
	SecretRef *LocalObjectReference
	// Optional: Custom initiator name per volume.
	// If initiatorName is specified with iscsiInterface simultaneously, new iSCSI interface
	// <target portal>:<volume name> will be created for the connection.
	// +optional
	InitiatorName *string
}

// ISCSIPersistentVolumeSource represents an ISCSI disk.
// ISCSI volumes can only be mounted as read/write once.
// ISCSI volumes support ownership management and SELinux relabeling.
type ISCSIPersistentVolumeSource struct {
	// Required: iSCSI target portal
	// the portal is either an IP or ip_addr:port if port is other than default (typically TCP ports 860 and 3260)
	// +optional
	TargetPortal string
	// Required:  target iSCSI Qualified Name
	// +optional
	IQN string
	// Required: iSCSI target lun number
	// +optional
	Lun int32
	// Optional: Defaults to 'default' (tcp). iSCSI interface name that uses an iSCSI transport.
	// +optional
	ISCSIInterface string
	// Filesystem type to mount.
	// Must be a filesystem type supported by the host operating system.
	// Ex. "ext4", "xfs", "ntfs". Implicitly inferred to be "ext4" if unspecified.
	// TODO: how do we prevent errors in the filesystem from compromising the machine
	// +optional
	FSType string
	// Optional: Defaults to false (read/write). ReadOnly here will force
	// the ReadOnly setting in VolumeMounts.
	// +optional
	ReadOnly bool
	// Optional: list of iSCSI target portal ips for high availability.
	// the portal is either an IP or ip_addr:port if port is other than default (typically TCP ports 860 and 3260)
	// +optional
	Portals []string
	// Optional: whether support iSCSI Discovery CHAP authentication
	// +optional
	DiscoveryCHAPAuth bool
	// Optional: whether support iSCSI Session CHAP authentication
	// +optional
	SessionCHAPAuth bool
	// Optional: CHAP secret for iSCSI target and initiator authentication.
	// The secret is used if either DiscoveryCHAPAuth or SessionCHAPAuth is true
	// +optional
	SecretRef *SecretReference
	// Optional: Custom initiator name per volume.
	// If initiatorName is specified with iscsiInterface simultaneously, new iSCSI interface
	// <target portal>:<volume name> will be created for the connection.
	// +optional
	InitiatorName *string
}

// FCVolumeSource represents a Fibre Channel volume.
// Fibre Channel volumes can only be mounted as read/write once.
// Fibre Channel volumes support ownership management and SELinux relabeling.
type FCVolumeSource struct {
	// Optional: FC target worldwide names (WWNs)
	// +optional
	TargetWWNs []string
	// Optional: FC target lun number
	// +optional
	Lun *int32
	// Filesystem type to mount.
	// Must be a filesystem type supported by the host operating system.
	// Ex. "ext4", "xfs", "ntfs". Implicitly inferred to be "ext4" if unspecified.
	// TODO: how do we prevent errors in the filesystem from compromising the machine
	// +optional
	FSType string
	// Optional: Defaults to false (read/write). ReadOnly here will force
	// the ReadOnly setting in VolumeMounts.
	// +optional
	ReadOnly bool
	// Optional: FC volume World Wide Identifiers (WWIDs)
	// Either WWIDs or TargetWWNs and Lun must be set, but not both simultaneously.
	// +optional
	WWIDs []string
}

// FlexPersistentVolumeSource represents a generic persistent volume resource that is
// provisioned/attached using an exec based plugin.
type FlexPersistentVolumeSource struct {
	// Driver is the name of the driver to use for this volume.
	Driver string
	// Filesystem type to mount.
	// Must be a filesystem type supported by the host operating system.
	// Ex. "ext4", "xfs", "ntfs". The default filesystem depends on FlexVolume script.
	// +optional
	FSType string
	// Optional: SecretRef is reference to the secret object containing
	// sensitive information to pass to the plugin scripts. This may be
	// empty if no secret object is specified. If the secret object
	// contains more than one secret, all secrets are passed to the plugin
	// scripts.
	// +optional
	SecretRef *SecretReference
	// Optional: Defaults to false (read/write). ReadOnly here will force
	// the ReadOnly setting in VolumeMounts.
	// +optional
	ReadOnly bool
	// Optional: Extra driver options if any.
	// +optional
	Options map[string]string
}

// FlexVolumeSource represents a generic volume resource that is
// provisioned/attached using an exec based plugin.
type FlexVolumeSource struct {
	// Driver is the name of the driver to use for this volume.
	Driver string
	// Filesystem type to mount.
	// Must be a filesystem type supported by the host operating system.
	// Ex. "ext4", "xfs", "ntfs". The default filesystem depends on FlexVolume script.
	// +optional
	FSType string
	// Optional: SecretRef is reference to the secret object containing
	// sensitive information to pass to the plugin scripts. This may be
	// empty if no secret object is specified. If the secret object
	// contains more than one secret, all secrets are passed to the plugin
	// scripts.
	// +optional
	SecretRef *LocalObjectReference
	// Optional: Defaults to false (read/write). ReadOnly here will force
	// the ReadOnly setting in VolumeMounts.
	// +optional
	ReadOnly bool
	// Optional: Extra driver options if any.
	// +optional
	Options map[string]string
}

// AWSElasticBlockStoreVolumeSource represents a Persistent Disk resource in AWS.
//
// An AWS EBS disk must exist before mounting to a container. The disk
// must also be in the same AWS zone as the kubelet. An AWS EBS disk
// can only be mounted as read/write once. AWS EBS volumes support
// ownership management and SELinux relabeling.
type AWSElasticBlockStoreVolumeSource struct {
	// Unique id of the persistent disk resource. Used to identify the disk in AWS
	VolumeID string
	// Filesystem type to mount.
	// Must be a filesystem type supported by the host operating system.
	// Ex. "ext4", "xfs", "ntfs". Implicitly inferred to be "ext4" if unspecified.
	// TODO: how do we prevent errors in the filesystem from compromising the machine
	// +optional
	FSType string
	// Optional: Partition on the disk to mount.
	// If omitted, kubelet will attempt to mount the device name.
	// Ex. For /dev/sda1, this field is "1", for /dev/sda, this field is 0 or empty.
	// +optional
	Partition int32
	// Optional: Defaults to false (read/write). ReadOnly here will force
	// the ReadOnly setting in VolumeMounts.
	// +optional
	ReadOnly bool
}

// GitRepoVolumeSource represents a volume that is populated with the contents of a git repository.
// Git repo volumes do not support ownership management.
// Git repo volumes support SELinux relabeling.
//
// DEPRECATED: GitRepo is deprecated. To provision a container with a git repo, mount an
// EmptyDir into an InitContainer that clones the repo using git, then mount the EmptyDir
// into the Pod's container.
type GitRepoVolumeSource struct {
	// Repository URL
	Repository string
	// Commit hash, this is optional
	// +optional
	Revision string
	// Clone target, this is optional
	// Must not contain or start with '..'.  If '.' is supplied, the volume directory will be the
	// git repository.  Otherwise, if specified, the volume will contain the git repository in
	// the subdirectory with the given name.
	// +optional
	Directory string
	// TODO: Consider credentials here.
}

// SecretVolumeSource adapts a Secret into a volume.
//
// The contents of the target Secret's Data field will be presented in a volume
// as files using the keys in the Data field as the file names.
// Secret volumes support ownership management and SELinux relabeling.
type SecretVolumeSource struct {
	// Name of the secret in the pod's namespace to use.
	// +optional
	SecretName string
	// If unspecified, each key-value pair in the Data field of the referenced
	// Secret will be projected into the volume as a file whose name is the
	// key and content is the value. If specified, the listed keys will be
	// projected into the specified paths, and unlisted keys will not be
	// present. If a key is specified which is not present in the Secret,
	// the volume setup will error unless it is marked optional. Paths must be
	// relative and may not contain the '..' path or start with '..'.
	// +optional
	Items []KeyToPath
	// Mode bits to use on created files by default. Must be a value between
	// 0 and 0777.
	// Directories within the path are not affected by this setting.
	// This might be in conflict with other options that affect the file
	// mode, like fsGroup, and the result can be other mode bits set.
	// +optional
	DefaultMode *int32
	// Specify whether the Secret or its key must be defined
	// +optional
	Optional *bool
}

// SecretProjection adapts a secret into a projected volume.
//
// The contents of the target Secret's Data field will be presented in a
// projected volume as files using the keys in the Data field as the file names.
// Note that this is identical to a secret volume source without the default
// mode.
type SecretProjection struct {
	LocalObjectReference
	// If unspecified, each key-value pair in the Data field of the referenced
	// Secret will be projected into the volume as a file whose name is the
	// key and content is the value. If specified, the listed keys will be
	// projected into the specified paths, and unlisted keys will not be
	// present. If a key is specified which is not present in the Secret,
	// the volume setup will error unless it is marked optional. Paths must be
	// relative and may not contain the '..' path or start with '..'.
	// +optional
	Items []KeyToPath
	// Specify whether the Secret or its key must be defined
	// +optional
	Optional *bool
}

// NFSVolumeSource represents an NFS mount that lasts the lifetime of a pod.
// NFS volumes do not support ownership management or SELinux relabeling.
type NFSVolumeSource struct {
	// Server is the hostname or IP address of the NFS server
	Server string

	// Path is the exported NFS share
	Path string

	// Optional: Defaults to false (read/write). ReadOnly here will force
	// the NFS export to be mounted with read-only permissions
	// +optional
	ReadOnly bool
}

// QuobyteVolumeSource represents a Quobyte mount that lasts the lifetime of a pod.
// Quobyte volumes do not support ownership management or SELinux relabeling.
type QuobyteVolumeSource struct {
	// Registry represents a single or multiple Quobyte Registry services
	// specified as a string as host:port pair (multiple entries are separated with commas)
	// which acts as the central registry for volumes
	Registry string

	// Volume is a string that references an already created Quobyte volume by name.
	Volume string

	// Defaults to false (read/write). ReadOnly here will force
	// the Quobyte to be mounted with read-only permissions
	// +optional
	ReadOnly bool

	// User to map volume access to
	// Defaults to the root user
	// +optional
	User string

	// Group to map volume access to
	// Default is no group
	// +optional
	Group string

	// Tenant owning the given Quobyte volume in the Backend
	// Used with dynamically provisioned Quobyte volumes, value is set by the plugin
	// +optional
	Tenant string
}

// GlusterfsVolumeSource represents a Glusterfs mount that lasts the lifetime of a pod.
// Glusterfs volumes do not support ownership management or SELinux relabeling.
type GlusterfsVolumeSource struct {
	// Required: EndpointsName is the endpoint name that details Glusterfs topology
	EndpointsName string

	// Required: Path is the Glusterfs volume path
	Path string

	// Optional: Defaults to false (read/write). ReadOnly here will force
	// the Glusterfs to be mounted with read-only permissions
	// +optional
	ReadOnly bool
}

// GlusterfsPersistentVolumeSource represents a Glusterfs mount that lasts the lifetime of a pod.
// Glusterfs volumes do not support ownership management or SELinux relabeling.
type GlusterfsPersistentVolumeSource struct {
	// EndpointsName is the endpoint name that details Glusterfs topology.
	// More info: https://examples.k8s.io/volumes/glusterfs/README.md#create-a-pod
	EndpointsName string

	// Path is the Glusterfs volume path.
	// More info: https://examples.k8s.io/volumes/glusterfs/README.md#create-a-pod
	Path string

	// ReadOnly here will force the Glusterfs volume to be mounted with read-only permissions.
	// Defaults to false.
	// More info: https://examples.k8s.io/volumes/glusterfs/README.md#create-a-pod
	// +optional
	ReadOnly bool

	// EndpointsNamespace is the namespace that contains Glusterfs endpoint.
	// If this field is empty, the EndpointNamespace defaults to the same namespace as the bound PVC.
	// More info: https://examples.k8s.io/volumes/glusterfs/README.md#create-a-pod
	// +optional
	EndpointsNamespace *string
}

// RBDVolumeSource represents a Rados Block Device mount that lasts the lifetime of a pod.
// RBD volumes support ownership management and SELinux relabeling.
type RBDVolumeSource struct {
	// Required: CephMonitors is a collection of Ceph monitors
	CephMonitors []string
	// Required: RBDImage is the rados image name
	RBDImage string
	// Filesystem type to mount.
	// Must be a filesystem type supported by the host operating system.
	// Ex. "ext4", "xfs", "ntfs". Implicitly inferred to be "ext4" if unspecified.
	// TODO: how do we prevent errors in the filesystem from compromising the machine
	// +optional
	FSType string
	// Optional: RadosPool is the rados pool name,default is rbd
	// +optional
	RBDPool string
	// Optional: RBDUser is the rados user name, default is admin
	// +optional
	RadosUser string
	// Optional: Keyring is the path to key ring for RBDUser, default is /etc/ceph/keyring
	// +optional
	Keyring string
	// Optional: SecretRef is name of the authentication secret for RBDUser, default is nil.
	// +optional
	SecretRef *LocalObjectReference
	// Optional: Defaults to false (read/write). ReadOnly here will force
	// the ReadOnly setting in VolumeMounts.
	// +optional
	ReadOnly bool
}

// RBDPersistentVolumeSource represents a Rados Block Device mount that lasts the lifetime of a pod.
// RBD volumes support ownership management and SELinux relabeling.
type RBDPersistentVolumeSource struct {
	// Required: CephMonitors is a collection of Ceph monitors
	CephMonitors []string
	// Required: RBDImage is the rados image name
	RBDImage string
	// Filesystem type to mount.
	// Must be a filesystem type supported by the host operating system.
	// Ex. "ext4", "xfs", "ntfs". Implicitly inferred to be "ext4" if unspecified.
	// TODO: how do we prevent errors in the filesystem from compromising the machine
	// +optional
	FSType string
	// Optional: RadosPool is the rados pool name,default is rbd
	// +optional
	RBDPool string
	// Optional: RBDUser is the rados user name, default is admin
	// +optional
	RadosUser string
	// Optional: Keyring is the path to key ring for RBDUser, default is /etc/ceph/keyring
	// +optional
	Keyring string
	// Optional: SecretRef is reference to the authentication secret for User, default is empty.
	// +optional
	SecretRef *SecretReference
	// Optional: Defaults to false (read/write). ReadOnly here will force
	// the ReadOnly setting in VolumeMounts.
	// +optional
	ReadOnly bool
}

// CinderVolumeSource represents a cinder volume resource in Openstack. A Cinder volume
// must exist before mounting to a container. The volume must also be
// in the same region as the kubelet. Cinder volumes support ownership
// management and SELinux relabeling.
type CinderVolumeSource struct {
	// Unique id of the volume used to identify the cinder volume.
	VolumeID string
	// Filesystem type to mount.
	// Must be a filesystem type supported by the host operating system.
	// Ex. "ext4", "xfs", "ntfs". Implicitly inferred to be "ext4" if unspecified.
	// +optional
	FSType string
	// Optional: Defaults to false (read/write). ReadOnly here will force
	// the ReadOnly setting in VolumeMounts.
	// +optional
	ReadOnly bool
	// Optional: points to a secret object containing parameters used to connect
	// to OpenStack.
	// +optional
	SecretRef *LocalObjectReference
}

// CinderPersistentVolumeSource represents a cinder volume resource in Openstack. A Cinder volume
// must exist before mounting to a container. The volume must also be
// in the same region as the kubelet. Cinder volumes support ownership
// management and SELinux relabeling.
type CinderPersistentVolumeSource struct {
	// Unique id of the volume used to identify the cinder volume.
	VolumeID string
	// Filesystem type to mount.
	// Must be a filesystem type supported by the host operating system.
	// Ex. "ext4", "xfs", "ntfs". Implicitly inferred to be "ext4" if unspecified.
	// +optional
	FSType string
	// Optional: Defaults to false (read/write). ReadOnly here will force
	// the ReadOnly setting in VolumeMounts.
	// +optional
	ReadOnly bool
	// Optional: points to a secret object containing parameters used to connect
	// to OpenStack.
	// +optional
	SecretRef *SecretReference
}

// CephFSVolumeSource represents a Ceph Filesystem mount that lasts the lifetime of a pod
// Cephfs volumes do not support ownership management or SELinux relabeling.
type CephFSVolumeSource struct {
	// Required: Monitors is a collection of Ceph monitors
	Monitors []string
	// Optional: Used as the mounted root, rather than the full Ceph tree, default is /
	// +optional
	Path string
	// Optional: User is the rados user name, default is admin
	// +optional
	User string
	// Optional: SecretFile is the path to key ring for User, default is /etc/ceph/user.secret
	// +optional
	SecretFile string
	// Optional: SecretRef is reference to the authentication secret for User, default is empty.
	// +optional
	SecretRef *LocalObjectReference
	// Optional: Defaults to false (read/write). ReadOnly here will force
	// the ReadOnly setting in VolumeMounts.
	// +optional
	ReadOnly bool
}

// SecretReference represents a Secret Reference. It has enough information to retrieve secret
// in any namespace
type SecretReference struct {
	// Name is unique within a namespace to reference a secret resource.
	// +optional
	Name string
	// Namespace defines the space within which the secret name must be unique.
	// +optional
	Namespace string
}

// CephFSPersistentVolumeSource represents a Ceph Filesystem mount that lasts the lifetime of a pod
// Cephfs volumes do not support ownership management or SELinux relabeling.
type CephFSPersistentVolumeSource struct {
	// Required: Monitors is a collection of Ceph monitors
	Monitors []string
	// Optional: Used as the mounted root, rather than the full Ceph tree, default is /
	// +optional
	Path string
	// Optional: User is the rados user name, default is admin
	// +optional
	User string
	// Optional: SecretFile is the path to key ring for User, default is /etc/ceph/user.secret
	// +optional
	SecretFile string
	// Optional: SecretRef is reference to the authentication secret for User, default is empty.
	// +optional
	SecretRef *SecretReference
	// Optional: Defaults to false (read/write). ReadOnly here will force
	// the ReadOnly setting in VolumeMounts.
	// +optional
	ReadOnly bool
}

// FlockerVolumeSource represents a Flocker volume mounted by the Flocker agent.
// One and only one of datasetName and datasetUUID should be set.
// Flocker volumes do not support ownership management or SELinux relabeling.
type FlockerVolumeSource struct {
	// Name of the dataset stored as metadata -> name on the dataset for Flocker
	// should be considered as deprecated
	// +optional
	DatasetName string
	// UUID of the dataset. This is unique identifier of a Flocker dataset
	// +optional
	DatasetUUID string
}

// DownwardAPIVolumeSource represents a volume containing downward API info.
// Downward API volumes support ownership management and SELinux relabeling.
type DownwardAPIVolumeSource struct {
	// Items is a list of DownwardAPIVolume file
	// +optional
	Items []DownwardAPIVolumeFile
	// Mode bits to use on created files by default. Must be a value between
	// 0 and 0777.
	// Directories within the path are not affected by this setting.
	// This might be in conflict with other options that affect the file
	// mode, like fsGroup, and the result can be other mode bits set.
	// +optional
	DefaultMode *int32
}

// DownwardAPIVolumeFile represents a single file containing information from the downward API
type DownwardAPIVolumeFile struct {
	// Required: Path is  the relative path name of the file to be created. Must not be absolute or contain the '..' path. Must be utf-8 encoded. The first item of the relative path must not start with '..'
	Path string
	// Required: Selects a field of the pod: only annotations, labels, name, namespace and uid are supported.
	// +optional
	FieldRef *ObjectFieldSelector
	// Selects a resource of the container: only resources limits and requests
	// (limits.cpu, limits.memory, requests.cpu and requests.memory) are currently supported.
	// +optional
	ResourceFieldRef *ResourceFieldSelector
	// Optional: mode bits to use on this file, must be a value between 0
	// and 0777. If not specified, the volume defaultMode will be used.
	// This might be in conflict with other options that affect the file
	// mode, like fsGroup, and the result can be other mode bits set.
	// +optional
	Mode *int32
}

// DownwardAPIProjection represents downward API info for projecting into a projected volume.
// Note that this is identical to a downwardAPI volume source without the default
// mode.
type DownwardAPIProjection struct {
	// Items is a list of DownwardAPIVolume file
	// +optional
	Items []DownwardAPIVolumeFile
}

// AzureFileVolumeSource azureFile represents an Azure File Service mount on the host and bind mount to the pod.
type AzureFileVolumeSource struct {
	// the name of secret that contains Azure Storage Account Name and Key
	SecretName string
	// Share Name
	ShareName string
	// Defaults to false (read/write). ReadOnly here will force
	// the ReadOnly setting in VolumeMounts.
	// +optional
	ReadOnly bool
}

// AzureFilePersistentVolumeSource represents an Azure File Service mount on the host and bind mount to the pod.
type AzureFilePersistentVolumeSource struct {
	// the name of secret that contains Azure Storage Account Name and Key
	SecretName string
	// Share Name
	ShareName string
	// Defaults to false (read/write). ReadOnly here will force
	// the ReadOnly setting in VolumeMounts.
	// +optional
	ReadOnly bool
	// the namespace of the secret that contains Azure Storage Account Name and Key
	// default is the same as the Pod
	// +optional
	SecretNamespace *string
}

// VsphereVirtualDiskVolumeSource represents a vSphere volume resource.
type VsphereVirtualDiskVolumeSource struct {
	// Path that identifies vSphere volume vmdk
	VolumePath string
	// Filesystem type to mount.
	// Must be a filesystem type supported by the host operating system.
	// Ex. "ext4", "xfs", "ntfs". Implicitly inferred to be "ext4" if unspecified.
	// +optional
	FSType string
	// Storage Policy Based Management (SPBM) profile name.
	// +optional
	StoragePolicyName string
	// Storage Policy Based Management (SPBM) profile ID associated with the StoragePolicyName.
	// +optional
	StoragePolicyID string
}

// PhotonPersistentDiskVolumeSource represents a Photon Controller persistent disk resource.
type PhotonPersistentDiskVolumeSource struct {
	// ID that identifies Photon Controller persistent disk
	PdID string
	// Filesystem type to mount.
	// Must be a filesystem type supported by the host operating system.
	// Ex. "ext4", "xfs", "ntfs". Implicitly inferred to be "ext4" if unspecified.
	FSType string
}

// PortworxVolumeSource represents a Portworx volume resource.
type PortworxVolumeSource struct {
	// VolumeID uniquely identifies a Portworx volume
	VolumeID string
	// FSType represents the filesystem type to mount
	// Must be a filesystem type supported by the host operating system.
	// Ex. "ext4", "xfs". Implicitly inferred to be "ext4" if unspecified.
	// +optional
	FSType string
	// Defaults to false (read/write). ReadOnly here will force
	// the ReadOnly setting in VolumeMounts.
	// +optional
	ReadOnly bool
}

// AzureDataDiskCachingMode defines the caching mode for Azure data disk
type AzureDataDiskCachingMode string

// AzureDataDiskKind defines the kind of Azure data disk
type AzureDataDiskKind string

// Defines cache mode and kinds for Azure data disk
const (
	AzureDataDiskCachingNone      AzureDataDiskCachingMode = "None"
	AzureDataDiskCachingReadOnly  AzureDataDiskCachingMode = "ReadOnly"
	AzureDataDiskCachingReadWrite AzureDataDiskCachingMode = "ReadWrite"

	AzureSharedBlobDisk    AzureDataDiskKind = "Shared"
	AzureDedicatedBlobDisk AzureDataDiskKind = "Dedicated"
	AzureManagedDisk       AzureDataDiskKind = "Managed"
)

// AzureDiskVolumeSource represents an Azure Data Disk mount on the host and bind mount to the pod.
type AzureDiskVolumeSource struct {
	// The Name of the data disk in the blob storage
	DiskName string
	// The URI of the data disk in the blob storage
	DataDiskURI string
	// Host Caching mode: None, Read Only, Read Write.
	// +optional
	CachingMode *AzureDataDiskCachingMode
	// Filesystem type to mount.
	// Must be a filesystem type supported by the host operating system.
	// Ex. "ext4", "xfs", "ntfs". Implicitly inferred to be "ext4" if unspecified.
	// +optional
	FSType *string
	// Defaults to false (read/write). ReadOnly here will force
	// the ReadOnly setting in VolumeMounts.
	// +optional
	ReadOnly *bool
	// Expected values Shared: multiple blob disks per storage account  Dedicated: single blob disk per storage account  Managed: azure managed data disk (only in managed availability set). defaults to shared
	Kind *AzureDataDiskKind
}

// ScaleIOVolumeSource represents a persistent ScaleIO volume
type ScaleIOVolumeSource struct {
	// The host address of the ScaleIO API Gateway.
	Gateway string
	// The name of the storage system as configured in ScaleIO.
	System string
	// SecretRef references to the secret for ScaleIO user and other
	// sensitive information. If this is not provided, Login operation will fail.
	SecretRef *LocalObjectReference
	// Flag to enable/disable SSL communication with Gateway, default false
	// +optional
	SSLEnabled bool
	// The name of the ScaleIO Protection Domain for the configured storage.
	// +optional
	ProtectionDomain string
	// The ScaleIO Storage Pool associated with the protection domain.
	// +optional
	StoragePool string
	// Indicates whether the storage for a volume should be ThickProvisioned or ThinProvisioned.
	// Default is ThinProvisioned.
	// +optional
	StorageMode string
	// The name of a volume already created in the ScaleIO system
	// that is associated with this volume source.
	VolumeName string
	// Filesystem type to mount.
	// Must be a filesystem type supported by the host operating system.
	// Ex. "ext4", "xfs", "ntfs".
	// Default is "xfs".
	// +optional
	FSType string
	// Defaults to false (read/write). ReadOnly here will force
	// the ReadOnly setting in VolumeMounts.
	// +optional
	ReadOnly bool
}

// ScaleIOPersistentVolumeSource represents a persistent ScaleIO volume that can be defined
// by a an admin via a storage class, for instance.
type ScaleIOPersistentVolumeSource struct {
	// The host address of the ScaleIO API Gateway.
	Gateway string
	// The name of the storage system as configured in ScaleIO.
	System string
	// SecretRef references to the secret for ScaleIO user and other
	// sensitive information. If this is not provided, Login operation will fail.
	SecretRef *SecretReference
	// Flag to enable/disable SSL communication with Gateway, default false
	// +optional
	SSLEnabled bool
	// The name of the ScaleIO Protection Domain for the configured storage.
	// +optional
	ProtectionDomain string
	// The ScaleIO Storage Pool associated with the protection domain.
	// +optional
	StoragePool string
	// Indicates whether the storage for a volume should be ThickProvisioned or ThinProvisioned.
	// Default is ThinProvisioned.
	// +optional
	StorageMode string
	// The name of a volume created in the ScaleIO system
	// that is associated with this volume source.
	VolumeName string
	// Filesystem type to mount.
	// Must be a filesystem type supported by the host operating system.
	// Ex. "ext4", "xfs", "ntfs".
	// Default is "xfs".
	// +optional
	FSType string
	// Defaults to false (read/write). ReadOnly here will force
	// the ReadOnly setting in VolumeMounts.
	// +optional
	ReadOnly bool
}

// StorageOSVolumeSource represents a StorageOS persistent volume resource.
type StorageOSVolumeSource struct {
	// VolumeName is the human-readable name of the StorageOS volume.  Volume
	// names are only unique within a namespace.
	VolumeName string
	// VolumeNamespace specifies the scope of the volume within StorageOS.  If no
	// namespace is specified then the Pod's namespace will be used.  This allows the
	// Kubernetes name scoping to be mirrored within StorageOS for tighter integration.
	// Set VolumeName to any name to override the default behaviour.
	// Set to "default" if you are not using namespaces within StorageOS.
	// Namespaces that do not pre-exist within StorageOS will be created.
	// +optional
	VolumeNamespace string
	// Filesystem type to mount.
	// Must be a filesystem type supported by the host operating system.
	// Ex. "ext4", "xfs", "ntfs". Implicitly inferred to be "ext4" if unspecified.
	// +optional
	FSType string
	// Defaults to false (read/write). ReadOnly here will force
	// the ReadOnly setting in VolumeMounts.
	// +optional
	ReadOnly bool
	// SecretRef specifies the secret to use for obtaining the StorageOS API
	// credentials.  If not specified, default values will be attempted.
	// +optional
	SecretRef *LocalObjectReference
}

// StorageOSPersistentVolumeSource represents a StorageOS persistent volume resource.
type StorageOSPersistentVolumeSource struct {
	// VolumeName is the human-readable name of the StorageOS volume.  Volume
	// names are only unique within a namespace.
	VolumeName string
	// VolumeNamespace specifies the scope of the volume within StorageOS.  If no
	// namespace is specified then the Pod's namespace will be used.  This allows the
	// Kubernetes name scoping to be mirrored within StorageOS for tighter integration.
	// Set VolumeName to any name to override the default behaviour.
	// Set to "default" if you are not using namespaces within StorageOS.
	// Namespaces that do not pre-exist within StorageOS will be created.
	// +optional
	VolumeNamespace string
	// Filesystem type to mount.
	// Must be a filesystem type supported by the host operating system.
	// Ex. "ext4", "xfs", "ntfs". Implicitly inferred to be "ext4" if unspecified.
	// +optional
	FSType string
	// Defaults to false (read/write). ReadOnly here will force
	// the ReadOnly setting in VolumeMounts.
	// +optional
	ReadOnly bool
	// SecretRef specifies the secret to use for obtaining the StorageOS API
	// credentials.  If not specified, default values will be attempted.
	// +optional
	SecretRef *ObjectReference
}

// ConfigMapVolumeSource adapts a ConfigMap into a volume.
//
// The contents of the target ConfigMap's Data field will be presented in a
// volume as files using the keys in the Data field as the file names, unless
// the items element is populated with specific mappings of keys to paths.
// ConfigMap volumes support ownership management and SELinux relabeling.
type ConfigMapVolumeSource struct {
	LocalObjectReference
	// If unspecified, each key-value pair in the Data field of the referenced
	// ConfigMap will be projected into the volume as a file whose name is the
	// key and content is the value. If specified, the listed keys will be
	// projected into the specified paths, and unlisted keys will not be
	// present. If a key is specified which is not present in the ConfigMap,
	// the volume setup will error unless it is marked optional. Paths must be
	// relative and may not contain the '..' path or start with '..'.
	// +optional
	Items []KeyToPath
	// Mode bits to use on created files by default. Must be a value between
	// 0 and 0777.
	// Directories within the path are not affected by this setting.
	// This might be in conflict with other options that affect the file
	// mode, like fsGroup, and the result can be other mode bits set.
	// +optional
	DefaultMode *int32
	// Specify whether the ConfigMap or its keys must be defined
	// +optional
	Optional *bool
}

// ConfigMapProjection adapts a ConfigMap into a projected volume.
//
// The contents of the target ConfigMap's Data field will be presented in a
// projected volume as files using the keys in the Data field as the file names,
// unless the items element is populated with specific mappings of keys to paths.
// Note that this is identical to a configmap volume source without the default
// mode.
type ConfigMapProjection struct {
	LocalObjectReference
	// If unspecified, each key-value pair in the Data field of the referenced
	// ConfigMap will be projected into the volume as a file whose name is the
	// key and content is the value. If specified, the listed keys will be
	// projected into the specified paths, and unlisted keys will not be
	// present. If a key is specified which is not present in the ConfigMap,
	// the volume setup will error unless it is marked optional. Paths must be
	// relative and may not contain the '..' path or start with '..'.
	// +optional
	Items []KeyToPath
	// Specify whether the ConfigMap or its keys must be defined
	// +optional
	Optional *bool
}

// ServiceAccountTokenProjection represents a projected service account token
// volume. This projection can be used to insert a service account token into
// the pods runtime filesystem for use against APIs (Kubernetes API Server or
// otherwise).
type ServiceAccountTokenProjection struct {
	// Audience is the intended audience of the token. A recipient of a token
	// must identify itself with an identifier specified in the audience of the
	// token, and otherwise should reject the token. The audience defaults to the
	// identifier of the apiserver.
	Audience string
	// ExpirationSeconds is the requested duration of validity of the service
	// account token. As the token approaches expiration, the kubelet volume
	// plugin will proactively rotate the service account token. The kubelet will
	// start trying to rotate the token if the token is older than 80 percent of
	// its time to live or if the token is older than 24 hours.Defaults to 1 hour
	// and must be at least 10 minutes.
	ExpirationSeconds int64
	// Path is the path relative to the mount point of the file to project the
	// token into.
	Path string
}

// ProjectedVolumeSource represents a projected volume source
type ProjectedVolumeSource struct {
	// list of volume projections
	Sources []VolumeProjection
	// Mode bits to use on created files by default. Must be a value between
	// 0 and 0777.
	// Directories within the path are not affected by this setting.
	// This might be in conflict with other options that affect the file
	// mode, like fsGroup, and the result can be other mode bits set.
	// +optional
	DefaultMode *int32
}

// VolumeProjection that may be projected along with other supported volume types
type VolumeProjection struct {
	// all types below are the supported types for projection into the same volume

	// information about the secret data to project
	Secret *SecretProjection
	// information about the downwardAPI data to project
	DownwardAPI *DownwardAPIProjection
	// information about the configMap data to project
	ConfigMap *ConfigMapProjection
	// information about the serviceAccountToken data to project
	ServiceAccountToken *ServiceAccountTokenProjection
}

// KeyToPath maps a string key to a path within a volume.
type KeyToPath struct {
	// The key to project.
	Key string

	// The relative path of the file to map the key to.
	// May not be an absolute path.
	// May not contain the path element '..'.
	// May not start with the string '..'.
	Path string
	// Optional: mode bits to use on this file, should be a value between 0
	// and 0777. If not specified, the volume defaultMode will be used.
	// This might be in conflict with other options that affect the file
	// mode, like fsGroup, and the result can be other mode bits set.
	// +optional
	Mode *int32
}

// LocalVolumeSource represents directly-attached storage with node affinity (Beta feature)
type LocalVolumeSource struct {
	// The full path to the volume on the node.
	// It can be either a directory or block device (disk, partition, ...).
	Path string

	// Filesystem type to mount.
	// It applies only when the Path is a block device.
	// Must be a filesystem type supported by the host operating system.
	// Ex. "ext4", "xfs", "ntfs". The default value is to auto-select a filesystem if unspecified.
	// +optional
	FSType *string
}

// CSIPersistentVolumeSource represents storage that is managed by an external CSI volume driver.
type CSIPersistentVolumeSource struct {
	// Driver is the name of the driver to use for this volume.
	// Required.
	Driver string

	// VolumeHandle is the unique volume name returned by the CSI volume
	// plugin’s CreateVolume to refer to the volume on all subsequent calls.
	// Required.
	VolumeHandle string

	// Optional: The value to pass to ControllerPublishVolumeRequest.
	// Defaults to false (read/write).
	// +optional
	ReadOnly bool

	// Filesystem type to mount.
	// Must be a filesystem type supported by the host operating system.
	// Ex. "ext4", "xfs", "ntfs".
	// +optional
	FSType string

	// Attributes of the volume to publish.
	// +optional
	VolumeAttributes map[string]string

	// ControllerPublishSecretRef is a reference to the secret object containing
	// sensitive information to pass to the CSI driver to complete the CSI
	// ControllerPublishVolume and ControllerUnpublishVolume calls.
	// This field is optional, and may be empty if no secret is required. If the
	// secret object contains more than one secret, all secrets are passed.
	// +optional
	ControllerPublishSecretRef *SecretReference

	// NodeStageSecretRef is a reference to the secret object containing sensitive
	// information to pass to the CSI driver to complete the CSI NodeStageVolume
	// and NodeStageVolume and NodeUnstageVolume calls.
	// This field is optional, and may be empty if no secret is required. If the
	// secret object contains more than one secret, all secrets are passed.
	// +optional
	NodeStageSecretRef *SecretReference

	// NodePublishSecretRef is a reference to the secret object containing
	// sensitive information to pass to the CSI driver to complete the CSI
	// NodePublishVolume and NodeUnpublishVolume calls.
	// This field is optional, and may be empty if no secret is required. If the
	// secret object contains more than one secret, all secrets are passed.
	// +optional
	NodePublishSecretRef *SecretReference

	// ControllerExpandSecretRef is a reference to the secret object containing
	// sensitive information to pass to the CSI driver to complete the CSI
	// ControllerExpandVolume call.
	// This is an beta field and requires enabling ExpandCSIVolumes feature gate.
	// This field is optional, and may be empty if no secret is required. If the
	// secret object contains more than one secret, all secrets are passed.
	// +optional
	ControllerExpandSecretRef *SecretReference

	// NodeExpandSecretRef is a reference to the secret object containing
	// sensitive information to pass to the CSI driver to complete the CSI
	// NodeExpandVolume call.
	// This is an alpha field and requires enabling CSINodeExpandSecret feature gate.
	// This field is optional, may be omitted if no secret is required. If the
	// secret object contains more than one secret, all secrets are passed.
	// +optional
	NodeExpandSecretRef *SecretReference
}

// CSIVolumeSource represents a source location of a volume to mount, managed by an external CSI driver
type CSIVolumeSource struct {
	// Driver is the name of the CSI driver that handles this volume.
	// Consult with your admin for the correct name as registered in the cluster.
	// Required.
	Driver string

	// Specifies a read-only configuration for the volume.
	// Defaults to false (read/write).
	// +optional
	ReadOnly *bool

	// Filesystem type to mount. Ex. "ext4", "xfs", "ntfs".
	// If not provided, the empty value is passed to the associated CSI driver
	// which will determine the default filesystem to apply.
	// +optional
	FSType *string

	// VolumeAttributes stores driver-specific properties that are passed to the CSI
	// driver. Consult your driver's documentation for supported values.
	// +optional
	VolumeAttributes map[string]string

	// NodePublishSecretRef is a reference to the secret object containing
	// sensitive information to pass to the CSI driver to complete the CSI
	// NodePublishVolume and NodeUnpublishVolume calls.
	// This field is optional, and  may be empty if no secret is required. If the
	// secret object contains more than one secret, all secret references are passed.
	// +optional
	NodePublishSecretRef *LocalObjectReference
}

// EphemeralVolumeSource represents an ephemeral volume that is handled by a normal storage driver.
type EphemeralVolumeSource struct {
	// VolumeClaimTemplate will be used to create a stand-alone PVC to provision the volume.
	// The pod in which this EphemeralVolumeSource is embedded will be the
	// owner of the PVC, i.e. the PVC will be deleted together with the
	// pod.  The name of the PVC will be `<pod name>-<volume name>` where
	// `<volume name>` is the name from the `PodSpec.Volumes` array
	// entry. Pod validation will reject the pod if the concatenated name
	// is not valid for a PVC (for example, too long).
	//
	// An existing PVC with that name that is not owned by the pod
	// will *not* be used for the pod to avoid using an unrelated
	// volume by mistake. Starting the pod is then blocked until
	// the unrelated PVC is removed. If such a pre-created PVC is
	// meant to be used by the pod, the PVC has to updated with an
	// owner reference to the pod once the pod exists. Normally
	// this should not be necessary, but it may be useful when
	// manually reconstructing a broken cluster.
	//
	// This field is read-only and no changes will be made by Kubernetes
	// to the PVC after it has been created.
	//
	// Required, must not be nil.
	VolumeClaimTemplate *PersistentVolumeClaimTemplate
}

// PersistentVolumeClaimTemplate is used to produce
// PersistentVolumeClaim objects as part of an EphemeralVolumeSource.
type PersistentVolumeClaimTemplate struct {
	// ObjectMeta may contain labels and annotations that will be copied into the PVC
	// when creating it. No other fields are allowed and will be rejected during
	// validation.
	// +optional
	metav1.ObjectMeta

	// Spec for the PersistentVolumeClaim. The entire content is
	// copied unchanged into the PVC that gets created from this
	// template. The same fields as in a PersistentVolumeClaim
	// are also valid here.
	Spec PersistentVolumeClaimSpec
}

// ContainerPort represents a network port in a single container
type ContainerPort struct {
	// Optional: If specified, this must be an IANA_SVC_NAME  Each named port
	// in a pod must have a unique name.
	// +optional
	Name string
	// Optional: If specified, this must be a valid port number, 0 < x < 65536.
	// If HostNetwork is specified, this must match ContainerPort.
	// +optional
	HostPort int32
	// Required: This must be a valid port number, 0 < x < 65536.
	ContainerPort int32
	// Required: Supports "TCP", "UDP" and "SCTP"
	// +optional
	Protocol Protocol
	// Optional: What host IP to bind the external port to.
	// +optional
	HostIP string
}

// VolumeMount describes a mounting of a Volume within a container.
type VolumeMount struct {
	// Required: This must match the Name of a Volume [above].
	Name string
	// Optional: Defaults to false (read-write).
	// +optional
	ReadOnly bool
	// Required. If the path is not an absolute path (e.g. some/path) it
	// will be prepended with the appropriate root prefix for the operating
	// system.  On Linux this is '/', on Windows this is 'C:\'.
	MountPath string
	// Path within the volume from which the container's volume should be mounted.
	// Defaults to "" (volume's root).
	// +optional
	SubPath string
	// mountPropagation determines how mounts are propagated from the host
	// to container and the other way around.
	// When not set, MountPropagationNone is used.
	// This field is beta in 1.10.
	// +optional
	MountPropagation *MountPropagationMode
	// Expanded path within the volume from which the container's volume should be mounted.
	// Behaves similarly to SubPath but environment variable references $(VAR_NAME) are expanded using the container's environment.
	// Defaults to "" (volume's root).
	// SubPathExpr and SubPath are mutually exclusive.
	// +optional
	SubPathExpr string
}

// MountPropagationMode describes mount propagation.
type MountPropagationMode string

const (
	// MountPropagationNone means that the volume in a container will
	// not receive new mounts from the host or other containers, and filesystems
	// mounted inside the container won't be propagated to the host or other
	// containers.
	// Note that this mode corresponds to "private" in Linux terminology.
	MountPropagationNone MountPropagationMode = "None"
	// MountPropagationHostToContainer means that the volume in a container will
	// receive new mounts from the host or other containers, but filesystems
	// mounted inside the container won't be propagated to the host or other
	// containers.
	// Note that this mode is recursively applied to all mounts in the volume
	// ("rslave" in Linux terminology).
	MountPropagationHostToContainer MountPropagationMode = "HostToContainer"
	// MountPropagationBidirectional means that the volume in a container will
	// receive new mounts from the host or other containers, and its own mounts
	// will be propagated from the container to the host or other containers.
	// Note that this mode is recursively applied to all mounts in the volume
	// ("rshared" in Linux terminology).
	MountPropagationBidirectional MountPropagationMode = "Bidirectional"
)

// VolumeDevice describes a mapping of a raw block device within a container.
type VolumeDevice struct {
	// name must match the name of a persistentVolumeClaim in the pod
	Name string
	// devicePath is the path inside of the container that the device will be mapped to.
	DevicePath string
}

// EnvVar represents an environment variable present in a Container.
type EnvVar struct {
	// Required: This must be a C_IDENTIFIER.
	Name string
	// Optional: no more than one of the following may be specified.
	// Optional: Defaults to ""; variable references $(VAR_NAME) are expanded
	// using the previously defined environment variables in the container and
	// any service environment variables.  If a variable cannot be resolved,
	// the reference in the input string will be unchanged.  Double $$ are
	// reduced to a single $, which allows for escaping the $(VAR_NAME)
	// syntax: i.e. "$$(VAR_NAME)" will produce the string literal
	// "$(VAR_NAME)".  Escaped references will never be expanded,
	// regardless of whether the variable exists or not.
	// +optional
	Value string
	// Optional: Specifies a source the value of this var should come from.
	// +optional
	ValueFrom *EnvVarSource
}

// EnvVarSource represents a source for the value of an EnvVar.
// Only one of its fields may be set.
type EnvVarSource struct {
	// Selects a field of the pod: supports metadata.name, metadata.namespace, `metadata.labels['<KEY>']`, `metadata.annotations['<KEY>']`,
	// metadata.uid, spec.nodeName, spec.serviceAccountName, status.hostIP, status.podIP, status.podIPs.
	// +optional
	FieldRef *ObjectFieldSelector
	// Selects a resource of the container: only resources limits and requests
	// (limits.cpu, limits.memory, limits.ephemeral-storage, requests.cpu, requests.memory and requests.ephemeral-storage) are currently supported.
	// +optional
	ResourceFieldRef *ResourceFieldSelector
	// Selects a key of a ConfigMap.
	// +optional
	ConfigMapKeyRef *ConfigMapKeySelector
	// Selects a key of a secret in the pod's namespace.
	// +optional
	SecretKeyRef *SecretKeySelector
}

// ObjectFieldSelector selects an APIVersioned field of an object.
type ObjectFieldSelector struct {
	// Required: Version of the schema the FieldPath is written in terms of.
	// If no value is specified, it will be defaulted to the APIVersion of the
	// enclosing object.
	APIVersion string
	// Required: Path of the field to select in the specified API version
	FieldPath string
}

// ResourceFieldSelector represents container resources (cpu, memory) and their output format
type ResourceFieldSelector struct {
	// Container name: required for volumes, optional for env vars
	// +optional
	ContainerName string
	// Required: resource to select
	Resource string
	// Specifies the output format of the exposed resources, defaults to "1"
	// +optional
	Divisor resource.Quantity
}

// ConfigMapKeySelector selects a key from a ConfigMap.
type ConfigMapKeySelector struct {
	// The ConfigMap to select from.
	LocalObjectReference
	// The key to select.
	Key string
	// Specify whether the ConfigMap or its key must be defined
	// +optional
	Optional *bool
}

// SecretKeySelector selects a key of a Secret.
type SecretKeySelector struct {
	// The name of the secret in the pod's namespace to select from.
	LocalObjectReference
	// The key of the secret to select from.  Must be a valid secret key.
	Key string
	// Specify whether the Secret or its key must be defined
	// +optional
	Optional *bool
}

// EnvFromSource represents the source of a set of ConfigMaps
type EnvFromSource struct {
	// An optional identifier to prepend to each key in the ConfigMap.
	// +optional
	Prefix string
	// The ConfigMap to select from.
	//+optional
	ConfigMapRef *ConfigMapEnvSource
	// The Secret to select from.
	//+optional
	SecretRef *SecretEnvSource
}

// ConfigMapEnvSource selects a ConfigMap to populate the environment
// variables with.
//
// The contents of the target ConfigMap's Data field will represent the
// key-value pairs as environment variables.
type ConfigMapEnvSource struct {
	// The ConfigMap to select from.
	LocalObjectReference
	// Specify whether the ConfigMap must be defined
	// +optional
	Optional *bool
}

// SecretEnvSource selects a Secret to populate the environment
// variables with.
//
// The contents of the target Secret's Data field will represent the
// key-value pairs as environment variables.
type SecretEnvSource struct {
	// The Secret to select from.
	LocalObjectReference
	// Specify whether the Secret must be defined
	// +optional
	Optional *bool
}

// HTTPHeader describes a custom header to be used in HTTP probes
type HTTPHeader struct {
	// The header field name
	Name string
	// The header field value
	Value string
}

// HTTPGetAction describes an action based on HTTP Get requests.
type HTTPGetAction struct {
	// Optional: Path to access on the HTTP server.
	// +optional
	Path string
	// Required: Name or number of the port to access on the container.
	// +optional
	Port intstr.IntOrString
	// Optional: Host name to connect to, defaults to the pod IP. You
	// probably want to set "Host" in httpHeaders instead.
	// +optional
	Host string
	// Optional: Scheme to use for connecting to the host, defaults to HTTP.
	// +optional
	Scheme URIScheme
	// Optional: Custom headers to set in the request. HTTP allows repeated headers.
	// +optional
	HTTPHeaders []HTTPHeader
}

// URIScheme identifies the scheme used for connection to a host for Get actions
type URIScheme string

const (
	// URISchemeHTTP means that the scheme used will be http://
	URISchemeHTTP URIScheme = "HTTP"
	// URISchemeHTTPS means that the scheme used will be https://
	URISchemeHTTPS URIScheme = "HTTPS"
)

// TCPSocketAction describes an action based on opening a socket
type TCPSocketAction struct {
	// Required: Port to connect to.
	// +optional
	Port intstr.IntOrString
	// Optional: Host name to connect to, defaults to the pod IP.
	// +optional
	Host string
}

// ExecAction describes a "run in container" action.
type ExecAction struct {
	// Command is the command line to execute inside the container, the working directory for the
	// command  is root ('/') in the container's filesystem.  The command is simply exec'd, it is
	// not run inside a shell, so traditional shell instructions ('|', etc) won't work.  To use
	// a shell, you need to explicitly call out to that shell.
	// +optional
	Command []string
}

// Probe describes a health check to be performed against a container to determine whether it is
// alive or ready to receive traffic.
type Probe struct {
	// The action taken to determine the health of a container
	ProbeHandler
	// Length of time before health checking is activated.  In seconds.
	// +optional
	InitialDelaySeconds int32
	// Length of time before health checking times out.  In seconds.
	// +optional
	TimeoutSeconds int32
	// How often (in seconds) to perform the probe.
	// +optional
	PeriodSeconds int32
	// Minimum consecutive successes for the probe to be considered successful after having failed.
	// Must be 1 for liveness and startup.
	// +optional
	SuccessThreshold int32
	// Minimum consecutive failures for the probe to be considered failed after having succeeded.
	// +optional
	FailureThreshold int32
	// Optional duration in seconds the pod needs to terminate gracefully upon probe failure.
	// The grace period is the duration in seconds after the processes running in the pod are sent
	// a termination signal and the time when the processes are forcibly halted with a kill signal.
	// Set this value longer than the expected cleanup time for your process.
	// If this value is nil, the pod's terminationGracePeriodSeconds will be used. Otherwise, this
	// value overrides the value provided by the pod spec.
	// Value must be non-negative integer. The value zero indicates stop immediately via
	// the kill signal (no opportunity to shut down).
	// This is a beta field and requires enabling ProbeTerminationGracePeriod feature gate.
	// +optional
	TerminationGracePeriodSeconds *int64
}

// PullPolicy describes a policy for if/when to pull a container image
type PullPolicy string

const (
	// PullAlways means that kubelet always attempts to pull the latest image.  Container will fail If the pull fails.
	PullAlways PullPolicy = "Always"
	// PullNever means that kubelet never pulls an image, but only uses a local image.  Container will fail if the image isn't present
	PullNever PullPolicy = "Never"
	// PullIfNotPresent means that kubelet pulls if the image isn't present on disk. Container will fail if the image isn't present and the pull fails.
	PullIfNotPresent PullPolicy = "IfNotPresent"
)

// PreemptionPolicy describes a policy for if/when to preempt a pod.
type PreemptionPolicy string

const (
	// PreemptLowerPriority means that pod can preempt other pods with lower priority.
	PreemptLowerPriority PreemptionPolicy = "PreemptLowerPriority"
	// PreemptNever means that pod never preempts other pods with lower priority.
	PreemptNever PreemptionPolicy = "Never"
)

// TerminationMessagePolicy describes how termination messages are retrieved from a container.
type TerminationMessagePolicy string

const (
	// TerminationMessageReadFile is the default behavior and will set the container status message to
	// the contents of the container's terminationMessagePath when the container exits.
	TerminationMessageReadFile TerminationMessagePolicy = "File"
	// TerminationMessageFallbackToLogsOnError will read the most recent contents of the container logs
	// for the container status message when the container exits with an error and the
	// terminationMessagePath has no contents.
	TerminationMessageFallbackToLogsOnError TerminationMessagePolicy = "FallbackToLogsOnError"
)

// Capability represent POSIX capabilities type
type Capability string

// Capabilities represent POSIX capabilities that can be added or removed to a running container.
type Capabilities struct {
	// Added capabilities
	// +optional
	Add []Capability
	// Removed capabilities
	// +optional
	Drop []Capability
}

// ResourceRequirements describes the compute resource requirements.
type ResourceRequirements struct {
	// Limits describes the maximum amount of compute resources allowed.
	// +optional
	Limits ResourceList
	// Requests describes the minimum amount of compute resources required.
	// If Request is omitted for a container, it defaults to Limits if that is explicitly specified,
	// otherwise to an implementation-defined value
	// +optional
	Requests ResourceList
}

// Container represents a single container that is expected to be run on the host.
type Container struct {
	// Required: This must be a DNS_LABEL.  Each container in a pod must
	// have a unique name.
	Name string
	// Required.
	Image string
	// Optional: The container image's entrypoint is used if this is not provided; cannot be updated.
	// Variable references $(VAR_NAME) are expanded using the container's environment.  If a variable
	// cannot be resolved, the reference in the input string will be unchanged.  Double $$ are reduced
	// to a single $, which allows for escaping the $(VAR_NAME) syntax: i.e. "$$(VAR_NAME)" will
	// produce the string literal "$(VAR_NAME)".  Escaped references will never be expanded, regardless
	// of whether the variable exists or not.
	// +optional
	Command []string
	// Optional: The container image's cmd is used if this is not provided; cannot be updated.
	// Variable references $(VAR_NAME) are expanded using the container's environment.  If a variable
	// cannot be resolved, the reference in the input string will be unchanged.  Double $$ are reduced
	// to a single $, which allows for escaping the $(VAR_NAME) syntax: i.e. "$$(VAR_NAME)" will
	// produce the string literal "$(VAR_NAME)".  Escaped references will never be expanded, regardless
	// of whether the variable exists or not.
	// +optional
	Args []string
	// Optional: Defaults to the container runtime's default working directory.
	// +optional
	WorkingDir string
	// +optional
	Ports []ContainerPort
	// List of sources to populate environment variables in the container.
	// The keys defined within a source must be a C_IDENTIFIER. All invalid keys
	// will be reported as an event when the container is starting. When a key exists in multiple
	// sources, the value associated with the last source will take precedence.
	// Values defined by an Env with a duplicate key will take precedence.
	// Cannot be updated.
	// +optional
	EnvFrom []EnvFromSource
	// +optional
	Env []EnvVar
	// Compute resource requirements.
	// +optional
	Resources ResourceRequirements
	// +optional
	VolumeMounts []VolumeMount
	// volumeDevices is the list of block devices to be used by the container.
	// +optional
	VolumeDevices []VolumeDevice
	// +optional
	LivenessProbe *Probe
	// +optional
	ReadinessProbe *Probe
	// +optional
	StartupProbe *Probe
	// +optional
	Lifecycle *Lifecycle
	// Required.
	// +optional
	TerminationMessagePath string
	// +optional
	TerminationMessagePolicy TerminationMessagePolicy
	// Required: Policy for pulling images for this container
	ImagePullPolicy PullPolicy
	// Optional: SecurityContext defines the security options the container should be run with.
	// If set, the fields of SecurityContext override the equivalent fields of PodSecurityContext.
	// +optional
	SecurityContext *SecurityContext

	// Variables for interactive containers, these have very specialized use-cases (e.g. debugging)
	// and shouldn't be used for general purpose containers.
	// +optional
	Stdin bool
	// +optional
	StdinOnce bool
	// +optional
	TTY bool
}

// ProbeHandler defines a specific action that should be taken in a probe.
// One and only one of the fields must be specified.
type ProbeHandler struct {
	// Exec specifies the action to take.
	// +optional
	Exec *ExecAction
	// HTTPGet specifies the http request to perform.
	// +optional
	HTTPGet *HTTPGetAction
	// TCPSocket specifies an action involving a TCP port.
	// +optional
	TCPSocket *TCPSocketAction

	// GRPC specifies an action involving a GRPC port.
	// This is a beta field and requires enabling GRPCContainerProbe feature gate.
	// +featureGate=GRPCContainerProbe
	// +optional
	GRPC *GRPCAction
}

// LifecycleHandler defines a specific action that should be taken in a lifecycle
// hook. One and only one of the fields, except TCPSocket must be specified.
type LifecycleHandler struct {
	// Exec specifies the action to take.
	// +optional
	Exec *ExecAction
	// HTTPGet specifies the http request to perform.
	// +optional
	HTTPGet *HTTPGetAction
	// Deprecated. TCPSocket is NOT supported as a LifecycleHandler and kept
	// for the backward compatibility. There are no validation of this field and
	// lifecycle hooks will fail in runtime when tcp handler is specified.
	// +optional
	TCPSocket *TCPSocketAction
}

type GRPCAction struct {
	// Port number of the gRPC service.
	// Note: Number must be in the range 1 to 65535.
	Port int32

	// Service is the name of the service to place in the gRPC HealthCheckRequest
	// (see https://github.com/grpc/grpc/blob/master/doc/health-checking.md).
	//
	// If this is not specified, the default behavior is to probe the server's overall health status.
	// +optional
	Service *string
}

// Lifecycle describes actions that the management system should take in response to container lifecycle
// events.  For the PostStart and PreStop lifecycle handlers, management of the container blocks
// until the action is complete, unless the container process fails, in which case the handler is aborted.
type Lifecycle struct {
	// PostStart is called immediately after a container is created.  If the handler fails, the container
	// is terminated and restarted.
	// More info: https://kubernetes.io/docs/concepts/containers/container-lifecycle-hooks/#container-hooks
	// +optional
	PostStart *LifecycleHandler
	// PreStop is called immediately before a container is terminated due to an
	// API request or management event such as liveness/startup probe failure,
	// preemption, resource contention, etc. The handler is not called if the
	// container crashes or exits. The Pod's termination grace period countdown begins before the
	// PreStop hook is executed. Regardless of the outcome of the handler, the
	// container will eventually terminate within the Pod's termination grace
	// period (unless delayed by finalizers). Other management of the container blocks until the hook completes
	// or until the termination grace period is reached.
	// More info: https://kubernetes.io/docs/concepts/containers/container-lifecycle-hooks/#container-hooks
	// +optional
	PreStop *LifecycleHandler
}

// The below types are used by kube_client and api_server.

// ConditionStatus defines conditions of resources
type ConditionStatus string

// These are valid condition statuses. "ConditionTrue" means a resource is in the condition;
// "ConditionFalse" means a resource is not in the condition; "ConditionUnknown" means kubernetes
// can't decide if a resource is in the condition or not. In the future, we could add other
// intermediate conditions, e.g. ConditionDegraded.
const (
	ConditionTrue    ConditionStatus = "True"
	ConditionFalse   ConditionStatus = "False"
	ConditionUnknown ConditionStatus = "Unknown"
)

// ContainerStateWaiting represents the waiting state of a container
type ContainerStateWaiting struct {
	// A brief CamelCase string indicating details about why the container is in waiting state.
	// +optional
	Reason string
	// A human-readable message indicating details about why the container is in waiting state.
	// +optional
	Message string
}

// ContainerStateRunning represents the running state of a container
type ContainerStateRunning struct {
	// +optional
	StartedAt metav1.Time
}

// ContainerStateTerminated represents the terminated state of a container
type ContainerStateTerminated struct {
	ExitCode int32
	// +optional
	Signal int32
	// +optional
	Reason string
	// +optional
	Message string
	// +optional
	StartedAt metav1.Time
	// +optional
	FinishedAt metav1.Time
	// +optional
	ContainerID string
}

// ContainerState holds a possible state of container.
// Only one of its members may be specified.
// If none of them is specified, the default one is ContainerStateWaiting.
type ContainerState struct {
	// +optional
	Waiting *ContainerStateWaiting
	// +optional
	Running *ContainerStateRunning
	// +optional
	Terminated *ContainerStateTerminated
}

// ContainerStatus represents the status of a container
type ContainerStatus struct {
	// Each container in a pod must have a unique name.
	Name string
	// +optional
	State ContainerState
	// +optional
	LastTerminationState ContainerState
	// Ready specifies whether the container has passed its readiness check.
	Ready bool
	// Note that this is calculated from dead containers.  But those containers are subject to
	// garbage collection.  This value will get capped at 5 by GC.
	RestartCount int32
	Image        string
	ImageID      string
	// +optional
	ContainerID string
	Started     *bool
}

// PodPhase is a label for the condition of a pod at the current time.
type PodPhase string

// These are the valid statuses of pods.
const (
	// PodPending means the pod has been accepted by the system, but one or more of the containers
	// has not been started. This includes time before being bound to a node, as well as time spent
	// pulling images onto the host.
	PodPending PodPhase = "Pending"
	// PodRunning means the pod has been bound to a node and all of the containers have been started.
	// At least one container is still running or is in the process of being restarted.
	PodRunning PodPhase = "Running"
	// PodSucceeded means that all containers in the pod have voluntarily terminated
	// with a container exit code of 0, and the system is not going to restart any of these containers.
	PodSucceeded PodPhase = "Succeeded"
	// PodFailed means that all containers in the pod have terminated, and at least one container has
	// terminated in a failure (exited with a non-zero exit code or was stopped by the system).
	PodFailed PodPhase = "Failed"
	// PodUnknown means that for some reason the state of the pod could not be obtained, typically due
	// to an error in communicating with the host of the pod.
	// Deprecated in v1.21: It isn't being set since 2015 (74da3b14b0c0f658b3bb8d2def5094686d0e9095)
	PodUnknown PodPhase = "Unknown"
)

// PodConditionType defines the condition of pod
type PodConditionType string

// These are valid conditions of pod.
const (
	// PodScheduled represents status of the scheduling process for this pod.
	PodScheduled PodConditionType = "PodScheduled"
	// PodReady means the pod is able to service requests and should be added to the
	// load balancing pools of all matching services.
	PodReady PodConditionType = "Ready"
	// PodInitialized means that all init containers in the pod have started successfully.
	PodInitialized PodConditionType = "Initialized"
	// PodReasonUnschedulable reason in PodScheduled PodCondition means that the scheduler
	// can't schedule the pod right now, for example due to insufficient resources in the cluster.
	PodReasonUnschedulable = "Unschedulable"
	// ContainersReady indicates whether all containers in the pod are ready.
	ContainersReady PodConditionType = "ContainersReady"
	// AlphaNoCompatGuaranteeDisruptionTarget indicates the pod is about to be deleted due to a
	// disruption (such as preemption, eviction API or garbage-collection).
	// The constant is to be renamed once the name is accepted within the KEP-3329.
	AlphaNoCompatGuaranteeDisruptionTarget PodConditionType = "DisruptionTarget"
)

// PodCondition represents pod's condition
type PodCondition struct {
	Type   PodConditionType
	Status ConditionStatus
	// +optional
	LastProbeTime metav1.Time
	// +optional
	LastTransitionTime metav1.Time
	// +optional
	Reason string
	// +optional
	Message string
}

// RestartPolicy describes how the container should be restarted.
// Only one of the following restart policies may be specified.
// If none of the following policies is specified, the default one
// is RestartPolicyAlways.
type RestartPolicy string

// These are valid restart policies
const (
	RestartPolicyAlways    RestartPolicy = "Always"
	RestartPolicyOnFailure RestartPolicy = "OnFailure"
	RestartPolicyNever     RestartPolicy = "Never"
)

// +k8s:deepcopy-gen:interfaces=k8s.io/apimachinery/pkg/runtime.Object

// PodList is a list of Pods.
type PodList struct {
	metav1.TypeMeta
	// +optional
	metav1.ListMeta

	Items []Pod
}

// DNSPolicy defines how a pod's DNS will be configured.
type DNSPolicy string

const (
	// DNSClusterFirstWithHostNet indicates that the pod should use cluster DNS
	// first, if it is available, then fall back on the default
	// (as determined by kubelet) DNS settings.
	DNSClusterFirstWithHostNet DNSPolicy = "ClusterFirstWithHostNet"

	// DNSClusterFirst indicates that the pod should use cluster DNS
	// first unless hostNetwork is true, if it is available, then
	// fall back on the default (as determined by kubelet) DNS settings.
	DNSClusterFirst DNSPolicy = "ClusterFirst"

	// DNSDefault indicates that the pod should use the default (as
	// determined by kubelet) DNS settings.
	DNSDefault DNSPolicy = "Default"

	// DNSNone indicates that the pod should use empty DNS settings. DNS
	// parameters such as nameservers and search paths should be defined via
	// DNSConfig.
	DNSNone DNSPolicy = "None"
)

// NodeSelector represents the union of the results of one or more label queries
// over a set of nodes; that is, it represents the OR of the selectors represented
// by the node selector terms.
type NodeSelector struct {
	//Required. A list of node selector terms. The terms are ORed.
	NodeSelectorTerms []NodeSelectorTerm
}

// NodeSelectorTerm represents expressions and fields required to select nodes.
// A null or empty node selector term matches no objects. The requirements of
// them are ANDed.
// The TopologySelectorTerm type implements a subset of the NodeSelectorTerm.
type NodeSelectorTerm struct {
	// A list of node selector requirements by node's labels.
	MatchExpressions []NodeSelectorRequirement
	// A list of node selector requirements by node's fields.
	MatchFields []NodeSelectorRequirement
}

// NodeSelectorRequirement is a selector that contains values, a key, and an operator
// that relates the key and values.
type NodeSelectorRequirement struct {
	// The label key that the selector applies to.
	Key string
	// Represents a key's relationship to a set of values.
	// Valid operators are In, NotIn, Exists, DoesNotExist. Gt, and Lt.
	Operator NodeSelectorOperator
	// An array of string values. If the operator is In or NotIn,
	// the values array must be non-empty. If the operator is Exists or DoesNotExist,
	// the values array must be empty. If the operator is Gt or Lt, the values
	// array must have a single element, which will be interpreted as an integer.
	// This array is replaced during a strategic merge patch.
	// +optional
	Values []string
}

// NodeSelectorOperator is the set of operators that can be used in
// a node selector requirement.
type NodeSelectorOperator string

// These are valid values of NodeSelectorOperator
const (
	NodeSelectorOpIn           NodeSelectorOperator = "In"
	NodeSelectorOpNotIn        NodeSelectorOperator = "NotIn"
	NodeSelectorOpExists       NodeSelectorOperator = "Exists"
	NodeSelectorOpDoesNotExist NodeSelectorOperator = "DoesNotExist"
	NodeSelectorOpGt           NodeSelectorOperator = "Gt"
	NodeSelectorOpLt           NodeSelectorOperator = "Lt"
)

// TopologySelectorTerm represents the result of label queries.
// A null or empty topology selector term matches no objects.
// The requirements of them are ANDed.
// It provides a subset of functionality as NodeSelectorTerm.
// This is an alpha feature and may change in the future.
type TopologySelectorTerm struct {
	// A list of topology selector requirements by labels.
	// +optional
	MatchLabelExpressions []TopologySelectorLabelRequirement
}

// TopologySelectorLabelRequirement is a selector that matches given label.
// This is an alpha feature and may change in the future.
type TopologySelectorLabelRequirement struct {
	// The label key that the selector applies to.
	Key string
	// An array of string values. One value must match the label to be selected.
	// Each entry in Values is ORed.
	Values []string
}

// Affinity is a group of affinity scheduling rules.
type Affinity struct {
	// Describes node affinity scheduling rules for the pod.
	// +optional
	NodeAffinity *NodeAffinity
	// Describes pod affinity scheduling rules (e.g. co-locate this pod in the same node, zone, etc. as some other pod(s)).
	// +optional
	PodAffinity *PodAffinity
	// Describes pod anti-affinity scheduling rules (e.g. avoid putting this pod in the same node, zone, etc. as some other pod(s)).
	// +optional
	PodAntiAffinity *PodAntiAffinity
}

// PodAffinity is a group of inter pod affinity scheduling rules.
type PodAffinity struct {
	// NOT YET IMPLEMENTED. TODO: Uncomment field once it is implemented.
	// If the affinity requirements specified by this field are not met at
	// scheduling time, the pod will not be scheduled onto the node.
	// If the affinity requirements specified by this field cease to be met
	// at some point during pod execution (e.g. due to a pod label update), the
	// system will try to eventually evict the pod from its node.
	// When there are multiple elements, the lists of nodes corresponding to each
	// podAffinityTerm are intersected, i.e. all terms must be satisfied.
	// +optional
	// RequiredDuringSchedulingRequiredDuringExecution []PodAffinityTerm

	// If the affinity requirements specified by this field are not met at
	// scheduling time, the pod will not be scheduled onto the node.
	// If the affinity requirements specified by this field cease to be met
	// at some point during pod execution (e.g. due to a pod label update), the
	// system may or may not try to eventually evict the pod from its node.
	// When there are multiple elements, the lists of nodes corresponding to each
	// podAffinityTerm are intersected, i.e. all terms must be satisfied.
	// +optional
	RequiredDuringSchedulingIgnoredDuringExecution []PodAffinityTerm
	// The scheduler will prefer to schedule pods to nodes that satisfy
	// the affinity expressions specified by this field, but it may choose
	// a node that violates one or more of the expressions. The node that is
	// most preferred is the one with the greatest sum of weights, i.e.
	// for each node that meets all of the scheduling requirements (resource
	// request, requiredDuringScheduling affinity expressions, etc.),
	// compute a sum by iterating through the elements of this field and adding
	// "weight" to the sum if the node has pods which matches the corresponding podAffinityTerm; the
	// node(s) with the highest sum are the most preferred.
	// +optional
	PreferredDuringSchedulingIgnoredDuringExecution []WeightedPodAffinityTerm
}

// PodAntiAffinity is a group of inter pod anti affinity scheduling rules.
type PodAntiAffinity struct {
	// NOT YET IMPLEMENTED. TODO: Uncomment field once it is implemented.
	// If the anti-affinity requirements specified by this field are not met at
	// scheduling time, the pod will not be scheduled onto the node.
	// If the anti-affinity requirements specified by this field cease to be met
	// at some point during pod execution (e.g. due to a pod label update), the
	// system will try to eventually evict the pod from its node.
	// When there are multiple elements, the lists of nodes corresponding to each
	// podAffinityTerm are intersected, i.e. all terms must be satisfied.
	// +optional
	// RequiredDuringSchedulingRequiredDuringExecution []PodAffinityTerm

	// If the anti-affinity requirements specified by this field are not met at
	// scheduling time, the pod will not be scheduled onto the node.
	// If the anti-affinity requirements specified by this field cease to be met
	// at some point during pod execution (e.g. due to a pod label update), the
	// system may or may not try to eventually evict the pod from its node.
	// When there are multiple elements, the lists of nodes corresponding to each
	// podAffinityTerm are intersected, i.e. all terms must be satisfied.
	// +optional
	RequiredDuringSchedulingIgnoredDuringExecution []PodAffinityTerm
	// The scheduler will prefer to schedule pods to nodes that satisfy
	// the anti-affinity expressions specified by this field, but it may choose
	// a node that violates one or more of the expressions. The node that is
	// most preferred is the one with the greatest sum of weights, i.e.
	// for each node that meets all of the scheduling requirements (resource
	// request, requiredDuringScheduling anti-affinity expressions, etc.),
	// compute a sum by iterating through the elements of this field and adding
	// "weight" to the sum if the node has pods which matches the corresponding podAffinityTerm; the
	// node(s) with the highest sum are the most preferred.
	// +optional
	PreferredDuringSchedulingIgnoredDuringExecution []WeightedPodAffinityTerm
}

// WeightedPodAffinityTerm represents the weights of all of the matched WeightedPodAffinityTerm
// fields are added per-node to find the most preferred node(s)
type WeightedPodAffinityTerm struct {
	// weight associated with matching the corresponding podAffinityTerm,
	// in the range 1-100.
	Weight int32
	// Required. A pod affinity term, associated with the corresponding weight.
	PodAffinityTerm PodAffinityTerm
}

// PodAffinityTerm defines a set of pods (namely those matching the labelSelector
// relative to the given namespace(s)) that this pod should be
// co-located (affinity) or not co-located (anti-affinity) with,
// where co-located is defined as running on a node whose value of
// the label with key <topologyKey> matches that of any node on which
// a pod of the set of pods is running.
type PodAffinityTerm struct {
	// A label query over a set of resources, in this case pods.
	// +optional
	LabelSelector *metav1.LabelSelector
	// namespaces specifies a static list of namespace names that the term applies to.
	// The term is applied to the union of the namespaces listed in this field
	// and the ones selected by namespaceSelector.
	// null or empty namespaces list and null namespaceSelector means "this pod's namespace".
	// +optional
	Namespaces []string
	// This pod should be co-located (affinity) or not co-located (anti-affinity) with the pods matching
	// the labelSelector in the specified namespaces, where co-located is defined as running on a node
	// whose value of the label with key topologyKey matches that of any node on which any of the
	// selected pods is running.
	// Empty topologyKey is not allowed.
	TopologyKey string
	// A label query over the set of namespaces that the term applies to.
	// The term is applied to the union of the namespaces selected by this field
	// and the ones listed in the namespaces field.
	// null selector and null or empty namespaces list means "this pod's namespace".
	// An empty selector ({}) matches all namespaces.
	// +optional
	NamespaceSelector *metav1.LabelSelector
}

// NodeAffinity is a group of node affinity scheduling rules.
type NodeAffinity struct {
	// NOT YET IMPLEMENTED. TODO: Uncomment field once it is implemented.
	// If the affinity requirements specified by this field are not met at
	// scheduling time, the pod will not be scheduled onto the node.
	// If the affinity requirements specified by this field cease to be met
	// at some point during pod execution (e.g. due to an update), the system
	// will try to eventually evict the pod from its node.
	// +optional
	// RequiredDuringSchedulingRequiredDuringExecution *NodeSelector

	// If the affinity requirements specified by this field are not met at
	// scheduling time, the pod will not be scheduled onto the node.
	// If the affinity requirements specified by this field cease to be met
	// at some point during pod execution (e.g. due to an update), the system
	// may or may not try to eventually evict the pod from its node.
	// +optional
	RequiredDuringSchedulingIgnoredDuringExecution *NodeSelector
	// The scheduler will prefer to schedule pods to nodes that satisfy
	// the affinity expressions specified by this field, but it may choose
	// a node that violates one or more of the expressions. The node that is
	// most preferred is the one with the greatest sum of weights, i.e.
	// for each node that meets all of the scheduling requirements (resource
	// request, requiredDuringScheduling affinity expressions, etc.),
	// compute a sum by iterating through the elements of this field and adding
	// "weight" to the sum if the node matches the corresponding matchExpressions; the
	// node(s) with the highest sum are the most preferred.
	// +optional
	PreferredDuringSchedulingIgnoredDuringExecution []PreferredSchedulingTerm
}

// PreferredSchedulingTerm represents an empty preferred scheduling term matches all objects with implicit weight 0
// (i.e. it's a no-op). A null preferred scheduling term matches no objects (i.e. is also a no-op).
type PreferredSchedulingTerm struct {
	// Weight associated with matching the corresponding nodeSelectorTerm, in the range 1-100.
	Weight int32
	// A node selector term, associated with the corresponding weight.
	Preference NodeSelectorTerm
}

// Taint represents taint that can be applied to the node.
// The node this Taint is attached to has the "effect" on
// any pod that does not tolerate the Taint.
type Taint struct {
	// Required. The taint key to be applied to a node.
	Key string
	// Required. The taint value corresponding to the taint key.
	// +optional
	Value string
	// Required. The effect of the taint on pods
	// that do not tolerate the taint.
	// Valid effects are NoSchedule, PreferNoSchedule and NoExecute.
	Effect TaintEffect
	// TimeAdded represents the time at which the taint was added.
	// It is only written for NoExecute taints.
	// +optional
	TimeAdded *metav1.Time
}

// TaintEffect defines the effects of Taint
type TaintEffect string

// These are valid values for TaintEffect
const (
	// Do not allow new pods to schedule onto the node unless they tolerate the taint,
	// but allow all pods submitted to Kubelet without going through the scheduler
	// to start, and allow all already-running pods to continue running.
	// Enforced by the scheduler.
	TaintEffectNoSchedule TaintEffect = "NoSchedule"
	// Like TaintEffectNoSchedule, but the scheduler tries not to schedule
	// new pods onto the node, rather than prohibiting new pods from scheduling
	// onto the node entirely. Enforced by the scheduler.
	TaintEffectPreferNoSchedule TaintEffect = "PreferNoSchedule"
	// NOT YET IMPLEMENTED. TODO: Uncomment field once it is implemented.
	// Like TaintEffectNoSchedule, but additionally do not allow pods submitted to
	// Kubelet without going through the scheduler to start.
	// Enforced by Kubelet and the scheduler.
	// TaintEffectNoScheduleNoAdmit TaintEffect = "NoScheduleNoAdmit"

	// Evict any already-running pods that do not tolerate the taint.
	// Currently enforced by NodeController.
	TaintEffectNoExecute TaintEffect = "NoExecute"
)

// Toleration represents the toleration object that can be attached to a pod.
// The pod this Toleration is attached to tolerates any taint that matches
// the triple <key,value,effect> using the matching operator <operator>.
type Toleration struct {
	// Key is the taint key that the toleration applies to. Empty means match all taint keys.
	// If the key is empty, operator must be Exists; this combination means to match all values and all keys.
	// +optional
	Key string
	// Operator represents a key's relationship to the value.
	// Valid operators are Exists and Equal. Defaults to Equal.
	// Exists is equivalent to wildcard for value, so that a pod can
	// tolerate all taints of a particular category.
	// +optional
	Operator TolerationOperator
	// Value is the taint value the toleration matches to.
	// If the operator is Exists, the value should be empty, otherwise just a regular string.
	// +optional
	Value string
	// Effect indicates the taint effect to match. Empty means match all taint effects.
	// When specified, allowed values are NoSchedule, PreferNoSchedule and NoExecute.
	// +optional
	Effect TaintEffect
	// TolerationSeconds represents the period of time the toleration (which must be
	// of effect NoExecute, otherwise this field is ignored) tolerates the taint. By default,
	// it is not set, which means tolerate the taint forever (do not evict). Zero and
	// negative values will be treated as 0 (evict immediately) by the system.
	// +optional
	TolerationSeconds *int64
}

// TolerationOperator is the set of operators that can be used in a toleration.
type TolerationOperator string

// These are valid values for TolerationOperator
const (
	TolerationOpExists TolerationOperator = "Exists"
	TolerationOpEqual  TolerationOperator = "Equal"
)

// PodReadinessGate contains the reference to a pod condition
type PodReadinessGate struct {
	// ConditionType refers to a condition in the pod's condition list with matching type.
	ConditionType PodConditionType
}

// PodSpec is a description of a pod
type PodSpec struct {
	Volumes []Volume
	// List of initialization containers belonging to the pod.
	InitContainers []Container
	// List of containers belonging to the pod.
	Containers []Container
	// List of ephemeral containers run in this pod. Ephemeral containers may be run in an existing
	// pod to perform user-initiated actions such as debugging. This list cannot be specified when
	// creating a pod, and it cannot be modified by updating the pod spec. In order to add an
	// ephemeral container to an existing pod, use the pod's ephemeralcontainers subresource.
	// +optional
	EphemeralContainers []EphemeralContainer
	// +optional
	RestartPolicy RestartPolicy
	// Optional duration in seconds the pod needs to terminate gracefully. May be decreased in delete request.
	// Value must be non-negative integer. The value zero indicates stop immediately via the kill
	// signal (no opportunity to shut down).
	// If this value is nil, the default grace period will be used instead.
	// The grace period is the duration in seconds after the processes running in the pod are sent
	// a termination signal and the time when the processes are forcibly halted with a kill signal.
	// Set this value longer than the expected cleanup time for your process.
	// +optional
	TerminationGracePeriodSeconds *int64
	// Optional duration in seconds relative to the StartTime that the pod may be active on a node
	// before the system actively tries to terminate the pod; value must be positive integer
	// +optional
	ActiveDeadlineSeconds *int64
	// Set DNS policy for the pod.
	// Defaults to "ClusterFirst".
	// Valid values are 'ClusterFirstWithHostNet', 'ClusterFirst', 'Default' or 'None'.
	// DNS parameters given in DNSConfig will be merged with the policy selected with DNSPolicy.
	// To have DNS options set along with hostNetwork, you have to specify DNS policy
	// explicitly to 'ClusterFirstWithHostNet'.
	// +optional
	DNSPolicy DNSPolicy
	// NodeSelector is a selector which must be true for the pod to fit on a node
	// +optional
	NodeSelector map[string]string

	// ServiceAccountName is the name of the ServiceAccount to use to run this pod
	// The pod will be allowed to use secrets referenced by the ServiceAccount
	ServiceAccountName string
	// AutomountServiceAccountToken indicates whether a service account token should be automatically mounted.
	// +optional
	AutomountServiceAccountToken *bool

	// NodeName is a request to schedule this pod onto a specific node.  If it is non-empty,
	// the scheduler simply schedules this pod onto that node, assuming that it fits resource
	// requirements.
	// +optional
	NodeName string
	// SecurityContext holds pod-level security attributes and common container settings.
	// Optional: Defaults to empty.  See type description for default values of each field.
	// +optional
	SecurityContext *PodSecurityContext
	// ImagePullSecrets is an optional list of references to secrets in the same namespace to use for pulling any of the images used by this PodSpec.
	// If specified, these secrets will be passed to individual puller implementations for them to use.
	// +optional
	ImagePullSecrets []LocalObjectReference
	// Specifies the hostname of the Pod.
	// If not specified, the pod's hostname will be set to a system-defined value.
	// +optional
	Hostname string
	// If specified, the fully qualified Pod hostname will be "<hostname>.<subdomain>.<pod namespace>.svc.<cluster domain>".
	// If not specified, the pod will not have a domainname at all.
	// +optional
	Subdomain string
	// If true the pod's hostname will be configured as the pod's FQDN, rather than the leaf name (the default).
	// In Linux containers, this means setting the FQDN in the hostname field of the kernel (the nodename field of struct utsname).
	// In Windows containers, this means setting the registry value of hostname for the registry key HKEY_LOCAL_MACHINE\\SYSTEM\\CurrentControlSet\\Services\\Tcpip\\Parameters to FQDN.
	// If a pod does not have FQDN, this has no effect.
	// +optional
	SetHostnameAsFQDN *bool
	// If specified, the pod's scheduling constraints
	// +optional
	Affinity *Affinity
	// If specified, the pod will be dispatched by specified scheduler.
	// If not specified, the pod will be dispatched by default scheduler.
	// +optional
	SchedulerName string
	// If specified, the pod's tolerations.
	// +optional
	Tolerations []Toleration
	// HostAliases is an optional list of hosts and IPs that will be injected into the pod's hosts
	// file if specified. This is only valid for non-hostNetwork pods.
	// +optional
	HostAliases []HostAlias
	// If specified, indicates the pod's priority. "system-node-critical" and
	// "system-cluster-critical" are two special keywords which indicate the
	// highest priorities with the former being the highest priority. Any other
	// name must be defined by creating a PriorityClass object with that name.
	// If not specified, the pod priority will be default or zero if there is no
	// default.
	// +optional
	PriorityClassName string
	// The priority value. Various system components use this field to find the
	// priority of the pod. When Priority Admission Controller is enabled, it
	// prevents users from setting this field. The admission controller populates
	// this field from PriorityClassName.
	// The higher the value, the higher the priority.
	// +optional
	Priority *int32
	// PreemptionPolicy is the Policy for preempting pods with lower priority.
	// One of Never, PreemptLowerPriority.
	// Defaults to PreemptLowerPriority if unset.
	// +optional
	PreemptionPolicy *PreemptionPolicy
	// Specifies the DNS parameters of a pod.
	// Parameters specified here will be merged to the generated DNS
	// configuration based on DNSPolicy.
	// +optional
	DNSConfig *PodDNSConfig
	// If specified, all readiness gates will be evaluated for pod readiness.
	// A pod is ready when all its containers are ready AND
	// all conditions specified in the readiness gates have status equal to "True"
	// More info: https://git.k8s.io/enhancements/keps/sig-network/580-pod-readiness-gates
	// +optional
	ReadinessGates []PodReadinessGate
	// RuntimeClassName refers to a RuntimeClass object in the node.k8s.io group, which should be used
	// to run this pod.  If no RuntimeClass resource matches the named class, the pod will not be run.
	// If unset or empty, the "legacy" RuntimeClass will be used, which is an implicit class with an
	// empty definition that uses the default runtime handler.
	// More info: https://git.k8s.io/enhancements/keps/sig-node/585-runtime-class
	// +optional
	RuntimeClassName *string
	// Overhead represents the resource overhead associated with running a pod for a given RuntimeClass.
	// This field will be autopopulated at admission time by the RuntimeClass admission controller. If
	// the RuntimeClass admission controller is enabled, overhead must not be set in Pod create requests.
	// The RuntimeClass admission controller will reject Pod create requests which have the overhead already
	// set. If RuntimeClass is configured and selected in the PodSpec, Overhead will be set to the value
	// defined in the corresponding RuntimeClass, otherwise it will remain unset and treated as zero.
	// More info: https://git.k8s.io/enhancements/keps/sig-node/688-pod-overhead
	// +optional
	Overhead ResourceList
	// EnableServiceLinks indicates whether information about services should be injected into pod's
	// environment variables, matching the syntax of Docker links.
	// If not specified, the default is true.
	// +optional
	EnableServiceLinks *bool
	// TopologySpreadConstraints describes how a group of pods ought to spread across topology
	// domains. Scheduler will schedule pods in a way which abides by the constraints.
	// All topologySpreadConstraints are ANDed.
	// +optional
	TopologySpreadConstraints []TopologySpreadConstraint
	// Specifies the OS of the containers in the pod.
	// Some pod and container fields are restricted if this is set.
	//
	// If the OS field is set to linux, the following fields must be unset:
	// - securityContext.windowsOptions
	//
	// If the OS field is set to windows, following fields must be unset:
	// - spec.hostPID
	// - spec.hostIPC
	// - spec.hostUsers
	// - spec.securityContext.seLinuxOptions
	// - spec.securityContext.seccompProfile
	// - spec.securityContext.fsGroup
	// - spec.securityContext.fsGroupChangePolicy
	// - spec.securityContext.sysctls
	// - spec.shareProcessNamespace
	// - spec.securityContext.runAsUser
	// - spec.securityContext.runAsGroup
	// - spec.securityContext.supplementalGroups
	// - spec.containers[*].securityContext.seLinuxOptions
	// - spec.containers[*].securityContext.seccompProfile
	// - spec.containers[*].securityContext.capabilities
	// - spec.containers[*].securityContext.readOnlyRootFilesystem
	// - spec.containers[*].securityContext.privileged
	// - spec.containers[*].securityContext.allowPrivilegeEscalation
	// - spec.containers[*].securityContext.procMount
	// - spec.containers[*].securityContext.runAsUser
	// - spec.containers[*].securityContext.runAsGroup
	// +optional
<<<<<<< HEAD
	// This is a beta field and requires the IdentifyPodOS feature
=======
>>>>>>> d2b22ad6
	OS *PodOS
}

// OSName is the set of OS'es that can be used in OS.
type OSName string

// These are valid values for OSName
const (
	Linux   OSName = "linux"
	Windows OSName = "windows"
)

// PodOS defines the OS parameters of a pod.
type PodOS struct {
	// Name is the name of the operating system. The currently supported values are linux and windows.
	// Additional value may be defined in future and can be one of:
	// https://github.com/opencontainers/runtime-spec/blob/master/config.md#platform-specific-configuration
	// Clients should expect to handle additional values and treat unrecognized values in this field as os: null
	Name OSName
}

// HostAlias holds the mapping between IP and hostnames that will be injected as an entry in the
// pod's hosts file.
type HostAlias struct {
	IP        string
	Hostnames []string
}

// Sysctl defines a kernel parameter to be set
type Sysctl struct {
	// Name of a property to set
	Name string
	// Value of a property to set
	Value string
}

// PodFSGroupChangePolicy holds policies that will be used for applying fsGroup to a volume
// when volume is mounted.
type PodFSGroupChangePolicy string

const (
	// FSGroupChangeOnRootMismatch indicates that volume's ownership and permissions will be changed
	// only when permission and ownership of root directory does not match with expected
	// permissions on the volume. This can help shorten the time it takes to change
	// ownership and permissions of a volume.
	FSGroupChangeOnRootMismatch PodFSGroupChangePolicy = "OnRootMismatch"
	// FSGroupChangeAlways indicates that volume's ownership and permissions
	// should always be changed whenever volume is mounted inside a Pod. This the default
	// behavior.
	FSGroupChangeAlways PodFSGroupChangePolicy = "Always"
)

// PodSecurityContext holds pod-level security attributes and common container settings.
// Some fields are also present in container.securityContext.  Field values of
// container.securityContext take precedence over field values of PodSecurityContext.
type PodSecurityContext struct {
	// Use the host's network namespace.  If this option is set, the ports that will be
	// used must be specified.
	// Optional: Default to false
	// +k8s:conversion-gen=false
	// +optional
	HostNetwork bool
	// Use the host's pid namespace.
	// Optional: Default to false.
	// Note that this field cannot be set when spec.os.name is windows.
	// +k8s:conversion-gen=false
	// +optional
	HostPID bool
	// Use the host's ipc namespace.
	// Optional: Default to false.
	// Note that this field cannot be set when spec.os.name is windows.
	// +k8s:conversion-gen=false
	// +optional
	HostIPC bool
	// Share a single process namespace between all of the containers in a pod.
	// When this is set containers will be able to view and signal processes from other containers
	// in the same pod, and the first process in each container will not be assigned PID 1.
	// HostPID and ShareProcessNamespace cannot both be set.
	// Note that this field cannot be set when spec.os.name is windows.
	// Optional: Default to false.
	// +k8s:conversion-gen=false
	// +optional
	ShareProcessNamespace *bool
	// Use the host's user namespace.
	// Optional: Default to true.
	// If set to true or not present, the pod will be run in the host user namespace, useful
	// for when the pod needs a feature only available to the host user namespace, such as
	// loading a kernel module with CAP_SYS_MODULE.
	// When set to false, a new user namespace is created for the pod. Setting false is useful
	// for mitigating container breakout vulnerabilities even allowing users to run their
	// containers as root without actually having root privileges on the host.
	// Note that this field cannot be set when spec.os.name is windows.
	// +k8s:conversion-gen=false
	// +optional
	HostUsers *bool
	// The SELinux context to be applied to all containers.
	// If unspecified, the container runtime will allocate a random SELinux context for each
	// container.  May also be set in SecurityContext.  If set in
	// both SecurityContext and PodSecurityContext, the value specified in SecurityContext
	// takes precedence for that container.
	// Note that this field cannot be set when spec.os.name is windows.
	// +optional
	SELinuxOptions *SELinuxOptions
	// The Windows specific settings applied to all containers.
	// If unspecified, the options within a container's SecurityContext will be used.
	// If set in both SecurityContext and PodSecurityContext, the value specified in SecurityContext takes precedence.
	// Note that this field cannot be set when spec.os.name is linux.
	// +optional
	WindowsOptions *WindowsSecurityContextOptions
	// The UID to run the entrypoint of the container process.
	// Defaults to user specified in image metadata if unspecified.
	// May also be set in SecurityContext.  If set in both SecurityContext and
	// PodSecurityContext, the value specified in SecurityContext takes precedence
	// for that container.
	// Note that this field cannot be set when spec.os.name is windows.
	// +optional
	RunAsUser *int64
	// The GID to run the entrypoint of the container process.
	// Uses runtime default if unset.
	// May also be set in SecurityContext.  If set in both SecurityContext and
	// PodSecurityContext, the value specified in SecurityContext takes precedence
	// for that container.
	// Note that this field cannot be set when spec.os.name is windows.
	// +optional
	RunAsGroup *int64
	// Indicates that the container must run as a non-root user.
	// If true, the Kubelet will validate the image at runtime to ensure that it
	// does not run as UID 0 (root) and fail to start the container if it does.
	// If unset or false, no such validation will be performed.
	// May also be set in SecurityContext.  If set in both SecurityContext and
	// PodSecurityContext, the value specified in SecurityContext takes precedence
	// for that container.
	// +optional
	RunAsNonRoot *bool
	// A list of groups applied to the first process run in each container, in addition
	// to the container's primary GID.  If unspecified, no groups will be added to
	// any container.
	// Note that this field cannot be set when spec.os.name is windows.
	// +optional
	SupplementalGroups []int64
	// A special supplemental group that applies to all containers in a pod.
	// Some volume types allow the Kubelet to change the ownership of that volume
	// to be owned by the pod:
	//
	// 1. The owning GID will be the FSGroup
	// 2. The setgid bit is set (new files created in the volume will be owned by FSGroup)
	// 3. The permission bits are OR'd with rw-rw----
	//
	// If unset, the Kubelet will not modify the ownership and permissions of any volume.
	// Note that this field cannot be set when spec.os.name is windows.
	// +optional
	FSGroup *int64
	// fsGroupChangePolicy defines behavior of changing ownership and permission of the volume
	// before being exposed inside Pod. This field will only apply to
	// volume types which support fsGroup based ownership(and permissions).
	// It will have no effect on ephemeral volume types such as: secret, configmaps
	// and emptydir.
	// Valid values are "OnRootMismatch" and "Always". If not specified, "Always" is used.
	// Note that this field cannot be set when spec.os.name is windows.
	// +optional
	FSGroupChangePolicy *PodFSGroupChangePolicy
	// Sysctls hold a list of namespaced sysctls used for the pod. Pods with unsupported
	// sysctls (by the container runtime) might fail to launch.
	// Note that this field cannot be set when spec.os.name is windows.
	// +optional
	Sysctls []Sysctl
	// The seccomp options to use by the containers in this pod.
	// Note that this field cannot be set when spec.os.name is windows.
	// +optional
	SeccompProfile *SeccompProfile
}

// SeccompProfile defines a pod/container's seccomp profile settings.
// Only one profile source may be set.
// +union
type SeccompProfile struct {
	// +unionDiscriminator
	Type SeccompProfileType
	// Load a profile defined in static file on the node.
	// The profile must be preconfigured on the node to work.
	// LocalhostProfile cannot be an absolute nor a descending path.
	// +optional
	LocalhostProfile *string
}

// SeccompProfileType defines the supported seccomp profile types.
type SeccompProfileType string

const (
	// SeccompProfileTypeUnconfined is when no seccomp profile is applied (A.K.A. unconfined).
	SeccompProfileTypeUnconfined SeccompProfileType = "Unconfined"
	// SeccompProfileTypeRuntimeDefault represents the default container runtime seccomp profile.
	SeccompProfileTypeRuntimeDefault SeccompProfileType = "RuntimeDefault"
	// SeccompProfileTypeLocalhost represents custom made profiles stored on the node's disk.
	SeccompProfileTypeLocalhost SeccompProfileType = "Localhost"
)

// PodQOSClass defines the supported qos classes of Pods.
type PodQOSClass string

// These are valid values for PodQOSClass
const (
	// PodQOSGuaranteed is the Guaranteed qos class.
	PodQOSGuaranteed PodQOSClass = "Guaranteed"
	// PodQOSBurstable is the Burstable qos class.
	PodQOSBurstable PodQOSClass = "Burstable"
	// PodQOSBestEffort is the BestEffort qos class.
	PodQOSBestEffort PodQOSClass = "BestEffort"
)

// PodDNSConfig defines the DNS parameters of a pod in addition to
// those generated from DNSPolicy.
type PodDNSConfig struct {
	// A list of DNS name server IP addresses.
	// This will be appended to the base nameservers generated from DNSPolicy.
	// Duplicated nameservers will be removed.
	// +optional
	Nameservers []string
	// A list of DNS search domains for host-name lookup.
	// This will be appended to the base search paths generated from DNSPolicy.
	// Duplicated search paths will be removed.
	// +optional
	Searches []string
	// A list of DNS resolver options.
	// This will be merged with the base options generated from DNSPolicy.
	// Duplicated entries will be removed. Resolution options given in Options
	// will override those that appear in the base DNSPolicy.
	// +optional
	Options []PodDNSConfigOption
}

// PodDNSConfigOption defines DNS resolver options of a pod.
type PodDNSConfigOption struct {
	// Required.
	Name string
	// +optional
	Value *string
}

// PodIP represents the IP address of a pod.
// IP address information. Each entry includes:
//
//	IP: An IP address allocated to the pod. Routable at least within
//	    the cluster.
type PodIP struct {
	IP string
}

// EphemeralContainerCommon is a copy of all fields in Container to be inlined in
// EphemeralContainer. This separate type allows easy conversion from EphemeralContainer
// to Container and allows separate documentation for the fields of EphemeralContainer.
// When a new field is added to Container it must be added here as well.
type EphemeralContainerCommon struct {
	// Required: This must be a DNS_LABEL.  Each container in a pod must
	// have a unique name.
	Name string
	// Required.
	Image string
	// Optional: The container image's entrypoint is used if this is not provided; cannot be updated.
	// Variable references $(VAR_NAME) are expanded using the container's environment.  If a variable
	// cannot be resolved, the reference in the input string will be unchanged.  Double $$ are reduced
	// to a single $, which allows for escaping the $(VAR_NAME) syntax: i.e. "$$(VAR_NAME)" will
	// produce the string literal "$(VAR_NAME)".  Escaped references will never be expanded, regardless
	// of whether the variable exists or not.
	// +optional
	Command []string
	// Optional: The container image's cmd is used if this is not provided; cannot be updated.
	// Variable references $(VAR_NAME) are expanded using the container's environment.  If a variable
	// cannot be resolved, the reference in the input string will be unchanged.  Double $$ are reduced
	// to a single $, which allows for escaping the $(VAR_NAME) syntax: i.e. "$$(VAR_NAME)" will
	// produce the string literal "$(VAR_NAME)".  Escaped references will never be expanded, regardless
	// of whether the variable exists or not.
	// +optional
	Args []string
	// Optional: Defaults to the container runtime's default working directory.
	// +optional
	WorkingDir string
	// Ports are not allowed for ephemeral containers.
	// +optional
	Ports []ContainerPort
	// List of sources to populate environment variables in the container.
	// The keys defined within a source must be a C_IDENTIFIER. All invalid keys
	// will be reported as an event when the container is starting. When a key exists in multiple
	// sources, the value associated with the last source will take precedence.
	// Values defined by an Env with a duplicate key will take precedence.
	// Cannot be updated.
	// +optional
	EnvFrom []EnvFromSource
	// +optional
	Env []EnvVar
	// Resources are not allowed for ephemeral containers. Ephemeral containers use spare resources
	// already allocated to the pod.
	// +optional
	Resources ResourceRequirements
	// Pod volumes to mount into the container's filesystem. Subpath mounts are not allowed for ephemeral containers.
	// +optional
	VolumeMounts []VolumeMount
	// volumeDevices is the list of block devices to be used by the container.
	// +optional
	VolumeDevices []VolumeDevice
	// Probes are not allowed for ephemeral containers.
	// +optional
	LivenessProbe *Probe
	// Probes are not allowed for ephemeral containers.
	// +optional
	ReadinessProbe *Probe
	// Probes are not allowed for ephemeral containers.
	// +optional
	StartupProbe *Probe
	// Lifecycle is not allowed for ephemeral containers.
	// +optional
	Lifecycle *Lifecycle
	// Required.
	// +optional
	TerminationMessagePath string
	// +optional
	TerminationMessagePolicy TerminationMessagePolicy
	// Required: Policy for pulling images for this container
	ImagePullPolicy PullPolicy
	// Optional: SecurityContext defines the security options the ephemeral container should be run with.
	// If set, the fields of SecurityContext override the equivalent fields of PodSecurityContext.
	// +optional
	SecurityContext *SecurityContext

	// Variables for interactive containers, these have very specialized use-cases (e.g. debugging)
	// and shouldn't be used for general purpose containers.
	// +optional
	Stdin bool
	// +optional
	StdinOnce bool
	// +optional
	TTY bool
}

// EphemeralContainerCommon converts to Container. All fields must be kept in sync between
// these two types.
var _ = Container(EphemeralContainerCommon{})

// An EphemeralContainer is a temporary container that you may add to an existing Pod for
// user-initiated activities such as debugging. Ephemeral containers have no resource or
// scheduling guarantees, and they will not be restarted when they exit or when a Pod is
// removed or restarted. The kubelet may evict a Pod if an ephemeral container causes the
// Pod to exceed its resource allocation.
//
// To add an ephemeral container, use the ephemeralcontainers subresource of an existing
// Pod. Ephemeral containers may not be removed or restarted.
type EphemeralContainer struct {
	// Ephemeral containers have all of the fields of Container, plus additional fields
	// specific to ephemeral containers. Fields in common with Container are in the
	// following inlined struct so than an EphemeralContainer may easily be converted
	// to a Container.
	EphemeralContainerCommon

	// If set, the name of the container from PodSpec that this ephemeral container targets.
	// The ephemeral container will be run in the namespaces (IPC, PID, etc) of this container.
	// If not set then the ephemeral container uses the namespaces configured in the Pod spec.
	//
	// The container runtime must implement support for this feature. If the runtime does not
	// support namespace targeting then the result of setting this field is undefined.
	// +optional
	TargetContainerName string
}

// PodStatus represents information about the status of a pod. Status may trail the actual
// state of a system.
type PodStatus struct {
	// +optional
	Phase PodPhase
	// +optional
	Conditions []PodCondition
	// A human readable message indicating details about why the pod is in this state.
	// +optional
	Message string
	// A brief CamelCase message indicating details about why the pod is in this state. e.g. 'Evicted'
	// +optional
	Reason string
	// nominatedNodeName is set when this pod preempts other pods on the node, but it cannot be
	// scheduled right away as preemption victims receive their graceful termination periods.
	// This field does not guarantee that the pod will be scheduled on this node. Scheduler may decide
	// to place the pod elsewhere if other nodes become available sooner. Scheduler may also decide to
	// give the resources on this node to a higher priority pod that is created after preemption.
	// +optional
	NominatedNodeName string
	// +optional
	HostIP string

	// PodIPs holds all of the known IP addresses allocated to the pod. Pods may be assigned AT MOST
	// one value for each of IPv4 and IPv6.
	// +optional
	PodIPs []PodIP

	// Date and time at which the object was acknowledged by the Kubelet.
	// This is before the Kubelet pulled the container image(s) for the pod.
	// +optional
	StartTime *metav1.Time
	// +optional
	QOSClass PodQOSClass

	// The list has one entry per init container in the manifest. The most recent successful
	// init container will have ready = true, the most recently started container will have
	// startTime set.
	// More info: https://kubernetes.io/docs/concepts/workloads/pods/pod-lifecycle/#pod-and-container-status
	InitContainerStatuses []ContainerStatus
	// The list has one entry per app container in the manifest.
	// +optional
	ContainerStatuses []ContainerStatus

	// Status for any ephemeral containers that have run in this pod.
	// +optional
	EphemeralContainerStatuses []ContainerStatus
}

// +k8s:deepcopy-gen:interfaces=k8s.io/apimachinery/pkg/runtime.Object

// PodStatusResult is a wrapper for PodStatus returned by kubelet that can be encode/decoded
type PodStatusResult struct {
	metav1.TypeMeta
	// +optional
	metav1.ObjectMeta
	// Status represents the current information about a pod. This data may not be up
	// to date.
	// +optional
	Status PodStatus
}

// +k8s:deepcopy-gen:interfaces=k8s.io/apimachinery/pkg/runtime.Object

// Pod is a collection of containers, used as either input (create, update) or as output (list, get).
type Pod struct {
	metav1.TypeMeta
	// +optional
	metav1.ObjectMeta

	// Spec defines the behavior of a pod.
	// +optional
	Spec PodSpec

	// Status represents the current information about a pod. This data may not be up
	// to date.
	// +optional
	Status PodStatus
}

// PodTemplateSpec describes the data a pod should have when created from a template
type PodTemplateSpec struct {
	// Metadata of the pods created from this template.
	// +optional
	metav1.ObjectMeta

	// Spec defines the behavior of a pod.
	// +optional
	Spec PodSpec
}

// +k8s:deepcopy-gen:interfaces=k8s.io/apimachinery/pkg/runtime.Object

// PodTemplate describes a template for creating copies of a predefined pod.
type PodTemplate struct {
	metav1.TypeMeta
	// +optional
	metav1.ObjectMeta

	// Template defines the pods that will be created from this pod template
	// +optional
	Template PodTemplateSpec
}

// +k8s:deepcopy-gen:interfaces=k8s.io/apimachinery/pkg/runtime.Object

// PodTemplateList is a list of PodTemplates.
type PodTemplateList struct {
	metav1.TypeMeta
	// +optional
	metav1.ListMeta

	Items []PodTemplate
}

// ReplicationControllerSpec is the specification of a replication controller.
// As the internal representation of a replication controller, it may have either
// a TemplateRef or a Template set.
type ReplicationControllerSpec struct {
	// Replicas is the number of desired replicas.
	Replicas int32

	// Minimum number of seconds for which a newly created pod should be ready
	// without any of its container crashing, for it to be considered available.
	// Defaults to 0 (pod will be considered available as soon as it is ready)
	// +optional
	MinReadySeconds int32

	// Selector is a label query over pods that should match the Replicas count.
	Selector map[string]string

	// TemplateRef is a reference to an object that describes the pod that will be created if
	// insufficient replicas are detected. This reference is ignored if a Template is set.
	// Must be set before converting to a versioned API object
	// +optional
	//TemplateRef *ObjectReference

	// Template is the object that describes the pod that will be created if
	// insufficient replicas are detected. Internally, this takes precedence over a
	// TemplateRef.
	// +optional
	Template *PodTemplateSpec
}

// ReplicationControllerStatus represents the current status of a replication
// controller.
type ReplicationControllerStatus struct {
	// Replicas is the number of actual replicas.
	Replicas int32

	// The number of pods that have labels matching the labels of the pod template of the replication controller.
	// +optional
	FullyLabeledReplicas int32

	// The number of ready replicas for this replication controller.
	// +optional
	ReadyReplicas int32

	// The number of available replicas (ready for at least minReadySeconds) for this replication controller.
	// +optional
	AvailableReplicas int32

	// ObservedGeneration is the most recent generation observed by the controller.
	// +optional
	ObservedGeneration int64

	// Represents the latest available observations of a replication controller's current state.
	// +optional
	Conditions []ReplicationControllerCondition
}

// ReplicationControllerConditionType defines the conditions of a replication controller.
type ReplicationControllerConditionType string

// These are valid conditions of a replication controller.
const (
	// ReplicationControllerReplicaFailure is added in a replication controller when one of its pods
	// fails to be created due to insufficient quota, limit ranges, pod security policy, node selectors,
	// etc. or deleted due to kubelet being down or finalizers are failing.
	ReplicationControllerReplicaFailure ReplicationControllerConditionType = "ReplicaFailure"
)

// ReplicationControllerCondition describes the state of a replication controller at a certain point.
type ReplicationControllerCondition struct {
	// Type of replication controller condition.
	Type ReplicationControllerConditionType
	// Status of the condition, one of True, False, Unknown.
	Status ConditionStatus
	// The last time the condition transitioned from one status to another.
	// +optional
	LastTransitionTime metav1.Time
	// The reason for the condition's last transition.
	// +optional
	Reason string
	// A human readable message indicating details about the transition.
	// +optional
	Message string
}

// +k8s:deepcopy-gen:interfaces=k8s.io/apimachinery/pkg/runtime.Object

// ReplicationController represents the configuration of a replication controller.
type ReplicationController struct {
	metav1.TypeMeta
	// +optional
	metav1.ObjectMeta

	// Spec defines the desired behavior of this replication controller.
	// +optional
	Spec ReplicationControllerSpec

	// Status is the current status of this replication controller. This data may be
	// out of date by some window of time.
	// +optional
	Status ReplicationControllerStatus
}

// +k8s:deepcopy-gen:interfaces=k8s.io/apimachinery/pkg/runtime.Object

// ReplicationControllerList is a collection of replication controllers.
type ReplicationControllerList struct {
	metav1.TypeMeta
	// +optional
	metav1.ListMeta

	Items []ReplicationController
}

const (
	// ClusterIPNone - do not assign a cluster IP
	// no proxying required and no environment variables should be created for pods
	ClusterIPNone = "None"
)

// +k8s:deepcopy-gen:interfaces=k8s.io/apimachinery/pkg/runtime.Object

// ServiceList holds a list of services.
type ServiceList struct {
	metav1.TypeMeta
	// +optional
	metav1.ListMeta

	Items []Service
}

// ServiceAffinity Type string
type ServiceAffinity string

const (
	// ServiceAffinityClientIP is the Client IP based.
	ServiceAffinityClientIP ServiceAffinity = "ClientIP"

	// ServiceAffinityNone - no session affinity.
	ServiceAffinityNone ServiceAffinity = "None"
)

const (
	// DefaultClientIPServiceAffinitySeconds is the default timeout seconds
	// of Client IP based session affinity - 3 hours.
	DefaultClientIPServiceAffinitySeconds int32 = 10800
	// MaxClientIPServiceAffinitySeconds is the max timeout seconds
	// of Client IP based session affinity - 1 day.
	MaxClientIPServiceAffinitySeconds int32 = 86400
)

// SessionAffinityConfig represents the configurations of session affinity.
type SessionAffinityConfig struct {
	// clientIP contains the configurations of Client IP based session affinity.
	// +optional
	ClientIP *ClientIPConfig
}

// ClientIPConfig represents the configurations of Client IP based session affinity.
type ClientIPConfig struct {
	// timeoutSeconds specifies the seconds of ClientIP type session sticky time.
	// The value must be >0 && <=86400(for 1 day) if ServiceAffinity == "ClientIP".
	// Default value is 10800(for 3 hours).
	// +optional
	TimeoutSeconds *int32
}

// ServiceType string describes ingress methods for a service
type ServiceType string

const (
	// ServiceTypeClusterIP means a service will only be accessible inside the
	// cluster, via the ClusterIP.
	ServiceTypeClusterIP ServiceType = "ClusterIP"

	// ServiceTypeNodePort means a service will be exposed on one port of
	// every node, in addition to 'ClusterIP' type.
	ServiceTypeNodePort ServiceType = "NodePort"

	// ServiceTypeLoadBalancer means a service will be exposed via an
	// external load balancer (if the cloud provider supports it), in addition
	// to 'NodePort' type.
	ServiceTypeLoadBalancer ServiceType = "LoadBalancer"

	// ServiceTypeExternalName means a service consists of only a reference to
	// an external name that kubedns or equivalent will return as a CNAME
	// record, with no exposing or proxying of any pods involved.
	ServiceTypeExternalName ServiceType = "ExternalName"
)

// ServiceInternalTrafficPolicyType describes the endpoint-selection policy for
// traffic sent to the ClusterIP.
type ServiceInternalTrafficPolicyType string

const (
	// ServiceInternalTrafficPolicyCluster routes traffic to all endpoints.
	ServiceInternalTrafficPolicyCluster ServiceInternalTrafficPolicyType = "Cluster"

	// ServiceInternalTrafficPolicyLocal routes traffic only to endpoints on the same
	// node as the traffic was received on (dropping the traffic if there are no
	// local endpoints).
	ServiceInternalTrafficPolicyLocal ServiceInternalTrafficPolicyType = "Local"
)

// ServiceExternalTrafficPolicyType describes the endpoint-selection policy for
// traffic to external service entrypoints (NodePorts, ExternalIPs, and
// LoadBalancer IPs).
type ServiceExternalTrafficPolicyType string

const (
	// ServiceExternalTrafficPolicyTypeCluster routes traffic to all endpoints.
	ServiceExternalTrafficPolicyTypeCluster ServiceExternalTrafficPolicyType = "Cluster"

	// ServiceExternalTrafficPolicyTypeLocal preserves the source IP of the traffic by
	// routing only to endpoints on the same node as the traffic was received on
	// (dropping the traffic if there are no local endpoints).
	ServiceExternalTrafficPolicyTypeLocal ServiceExternalTrafficPolicyType = "Local"
)

// These are the valid conditions of a service.
const (
	// LoadBalancerPortsError represents the condition of the requested ports
	// on the cloud load balancer instance.
	LoadBalancerPortsError = "LoadBalancerPortsError"
)

// ServiceStatus represents the current status of a service
type ServiceStatus struct {
	// LoadBalancer contains the current status of the load-balancer,
	// if one is present.
	// +optional
	LoadBalancer LoadBalancerStatus

	// Current service condition
	// +optional
	Conditions []metav1.Condition
}

// LoadBalancerStatus represents the status of a load-balancer
type LoadBalancerStatus struct {
	// Ingress is a list containing ingress points for the load-balancer;
	// traffic intended for the service should be sent to these ingress points.
	// +optional
	Ingress []LoadBalancerIngress
}

// LoadBalancerIngress represents the status of a load-balancer ingress point:
// traffic intended for the service should be sent to an ingress point.
type LoadBalancerIngress struct {
	// IP is set for load-balancer ingress points that are IP based
	// (typically GCE or OpenStack load-balancers)
	// +optional
	IP string

	// Hostname is set for load-balancer ingress points that are DNS based
	// (typically AWS load-balancers)
	// +optional
	Hostname string

	// Ports is a list of records of service ports
	// If used, every port defined in the service should have an entry in it
	// +optional
	Ports []PortStatus
}

// IPFamily represents the IP Family (IPv4 or IPv6). This type is used
// to express the family of an IP expressed by a type (e.g. service.spec.ipFamilies).
type IPFamily string

const (
	// IPv4Protocol indicates that this IP is IPv4 protocol
	IPv4Protocol IPFamily = "IPv4"
	// IPv6Protocol indicates that this IP is IPv6 protocol
	IPv6Protocol IPFamily = "IPv6"
)

// IPFamilyPolicy represents the dual-stack-ness requested or required by a Service
type IPFamilyPolicy string

const (
	// IPFamilyPolicySingleStack indicates that this service is required to have a single IPFamily.
	// The IPFamily assigned is based on the default IPFamily used by the cluster
	// or as identified by service.spec.ipFamilies field
	IPFamilyPolicySingleStack IPFamilyPolicy = "SingleStack"
	// IPFamilyPolicyPreferDualStack indicates that this service prefers dual-stack when
	// the cluster is configured for dual-stack. If the cluster is not configured
	// for dual-stack the service will be assigned a single IPFamily. If the IPFamily is not
	// set in service.spec.ipFamilies then the service will be assigned the default IPFamily
	// configured on the cluster
	IPFamilyPolicyPreferDualStack IPFamilyPolicy = "PreferDualStack"
	// IPFamilyPolicyRequireDualStack indicates that this service requires dual-stack. Using
	// IPFamilyPolicyRequireDualStack on a single stack cluster will result in validation errors. The
	// IPFamilies (and their order) assigned  to this service is based on service.spec.ipFamilies. If
	// service.spec.ipFamilies was not provided then it will be assigned according to how they are
	// configured on the cluster. If service.spec.ipFamilies has only one entry then the alternative
	// IPFamily will be added by apiserver
	IPFamilyPolicyRequireDualStack IPFamilyPolicy = "RequireDualStack"
)

// ServiceSpec describes the attributes that a user creates on a service
type ServiceSpec struct {
	// Type determines how the Service is exposed. Defaults to ClusterIP. Valid
	// options are ExternalName, ClusterIP, NodePort, and LoadBalancer.
	// "ExternalName" maps to the specified externalName.
	// "ClusterIP" allocates a cluster-internal IP address for load-balancing to
	// endpoints. Endpoints are determined by the selector or if that is not
	// specified, by manual construction of an Endpoints object. If clusterIP is
	// "None", no virtual IP is allocated and the endpoints are published as a
	// set of endpoints rather than a stable IP.
	// "NodePort" builds on ClusterIP and allocates a port on every node which
	// routes to the clusterIP.
	// "LoadBalancer" builds on NodePort and creates an
	// external load-balancer (if supported in the current cloud) which routes
	// to the clusterIP.
	// More info: https://kubernetes.io/docs/concepts/services-networking/service/
	// +optional
	Type ServiceType

	// Required: The list of ports that are exposed by this service.
	Ports []ServicePort

	// Route service traffic to pods with label keys and values matching this
	// selector. If empty or not present, the service is assumed to have an
	// external process managing its endpoints, which Kubernetes will not
	// modify. Only applies to types ClusterIP, NodePort, and LoadBalancer.
	// Ignored if type is ExternalName.
	// More info: https://kubernetes.io/docs/concepts/services-networking/service/
	Selector map[string]string

	// ClusterIP is the IP address of the service and is usually assigned
	// randomly by the master. If an address is specified manually and is not in
	// use by others, it will be allocated to the service; otherwise, creation
	// of the service will fail. This field can not be changed through updates.
	// Valid values are "None", empty string (""), or a valid IP address. "None"
	// can be specified for headless services when proxying is not required.
	// Only applies to types ClusterIP, NodePort, and LoadBalancer. Ignored if
	// type is ExternalName.
	// More info: https://kubernetes.io/docs/concepts/services-networking/service/#virtual-ips-and-service-proxies
	// +optional
	ClusterIP string

	// ClusterIPs identifies all the ClusterIPs assigned to this
	// service. ClusterIPs are assigned or reserved based on the values of
	// service.spec.ipFamilies. A maximum of two entries (dual-stack IPs) are
	// allowed in ClusterIPs. The IPFamily of each ClusterIP must match
	// values provided in service.spec.ipFamilies. Clients using ClusterIPs must
	// keep it in sync with ClusterIP (if provided) by having ClusterIP matching
	// first element of ClusterIPs.
	// +optional
	ClusterIPs []string

	// IPFamilies identifies all the IPFamilies assigned for this Service. If a value
	// was not provided for IPFamilies it will be defaulted based on the cluster
	// configuration and the value of service.spec.ipFamilyPolicy. A maximum of two
	// values (dual-stack IPFamilies) are allowed in IPFamilies. IPFamilies field is
	// conditionally mutable: it allows for adding or removing a secondary IPFamily,
	// but it does not allow changing the primary IPFamily of the service.
	// +optional
	IPFamilies []IPFamily

	// IPFamilyPolicy represents the dual-stack-ness requested or required by this
	// Service. If there is no value provided, then this Service will be considered
	// SingleStack (single IPFamily). Services can be SingleStack (single IPFamily),
	// PreferDualStack (two dual-stack IPFamilies on dual-stack clusters or single
	// IPFamily on single-stack clusters), or RequireDualStack (two dual-stack IPFamilies
	// on dual-stack configured clusters, otherwise fail). The IPFamilies and ClusterIPs assigned
	// to this service can be controlled by service.spec.ipFamilies and service.spec.clusterIPs
	// respectively.
	// +optional
	IPFamilyPolicy *IPFamilyPolicy

	// ExternalName is the external reference that kubedns or equivalent will
	// return as a CNAME record for this service. No proxying will be involved.
	// Must be a valid RFC-1123 hostname (https://tools.ietf.org/html/rfc1123)
	// and requires Type to be ExternalName.
	ExternalName string

	// ExternalIPs are used by external load balancers, or can be set by
	// users to handle external traffic that arrives at a node.
	// +optional
	ExternalIPs []string

	// Only applies to Service Type: LoadBalancer
	// LoadBalancer will get created with the IP specified in this field.
	// This feature depends on whether the underlying cloud-provider supports specifying
	// the loadBalancerIP when a load balancer is created.
	// This field will be ignored if the cloud-provider does not support the feature.
	// Deprecated: This field was under-specified and its meaning varies across implementations,
	// and it cannot support dual-stack.
	// As of Kubernetes v1.24, users are encouraged to use implementation-specific annotations when available.
	// This field may be removed in a future API version.
	// +optional
	LoadBalancerIP string

	// Optional: Supports "ClientIP" and "None".  Used to maintain session affinity.
	// +optional
	SessionAffinity ServiceAffinity

	// sessionAffinityConfig contains the configurations of session affinity.
	// +optional
	SessionAffinityConfig *SessionAffinityConfig

	// Optional: If specified and supported by the platform, this will restrict traffic through the cloud-provider
	// load-balancer will be restricted to the specified client IPs. This field will be ignored if the
	// cloud-provider does not support the feature."
	// +optional
	LoadBalancerSourceRanges []string

	// externalTrafficPolicy describes how nodes distribute service traffic they
	// receive on one of the Service's "externally-facing" addresses (NodePorts,
	// ExternalIPs, and LoadBalancer IPs). If set to "Local", the proxy will configure
	// the service in a way that assumes that external load balancers will take care
	// of balancing the service traffic between nodes, and so each node will deliver
	// traffic only to the node-local endpoints of the service, without masquerading
	// the client source IP. (Traffic mistakenly sent to a node with no endpoints will
	// be dropped.) The default value, "Cluster", uses the standard behavior of
	// routing to all endpoints evenly (possibly modified by topology and other
	// features). Note that traffic sent to an External IP or LoadBalancer IP from
	// within the cluster will always get "Cluster" semantics, but clients sending to
	// a NodePort from within the cluster may need to take traffic policy into account
	// when picking a node.
	// +optional
	ExternalTrafficPolicy ServiceExternalTrafficPolicyType

	// healthCheckNodePort specifies the healthcheck nodePort for the service.
	// If not specified, HealthCheckNodePort is created by the service api
	// backend with the allocated nodePort. Will use user-specified nodePort value
	// if specified by the client. Only effects when Type is set to LoadBalancer
	// and ExternalTrafficPolicy is set to Local.
	// +optional
	HealthCheckNodePort int32

	// publishNotReadyAddresses indicates that any agent which deals with endpoints for this
	// Service should disregard any indications of ready/not-ready.
	// The primary use case for setting this field is for a StatefulSet's Headless Service to
	// propagate SRV DNS records for its Pods for the purpose of peer discovery.
	// The Kubernetes controllers that generate Endpoints and EndpointSlice resources for
	// Services interpret this to mean that all endpoints are considered "ready" even if the
	// Pods themselves are not. Agents which consume only Kubernetes generated endpoints
	// through the Endpoints or EndpointSlice resources can safely assume this behavior.
	// +optional
	PublishNotReadyAddresses bool

	// allocateLoadBalancerNodePorts defines if NodePorts will be automatically
	// allocated for services with type LoadBalancer.  Default is "true". It
	// may be set to "false" if the cluster load-balancer does not rely on
	// NodePorts.  If the caller requests specific NodePorts (by specifying a
	// value), those requests will be respected, regardless of this field.
	// This field may only be set for services with type LoadBalancer and will
	// be cleared if the type is changed to any other type.
	// +optional
	AllocateLoadBalancerNodePorts *bool

	// loadBalancerClass is the class of the load balancer implementation this Service belongs to.
	// If specified, the value of this field must be a label-style identifier, with an optional prefix,
	// e.g. "internal-vip" or "example.com/internal-vip". Unprefixed names are reserved for end-users.
	// This field can only be set when the Service type is 'LoadBalancer'. If not set, the default load
	// balancer implementation is used, today this is typically done through the cloud provider integration,
	// but should apply for any default implementation. If set, it is assumed that a load balancer
	// implementation is watching for Services with a matching class. Any default load balancer
	// implementation (e.g. cloud providers) should ignore Services that set this field.
	// This field can only be set when creating or updating a Service to type 'LoadBalancer'.
	// Once set, it can not be changed. This field will be wiped when a service is updated to a non 'LoadBalancer' type.
	// +featureGate=LoadBalancerClass
	// +optional
	LoadBalancerClass *string

	// InternalTrafficPolicy describes how nodes distribute service traffic they
	// receive on the ClusterIP. If set to "Local", the proxy will assume that pods
	// only want to talk to endpoints of the service on the same node as the pod,
	// dropping the traffic if there are no local endpoints. The default value,
	// "Cluster", uses the standard behavior of routing to all endpoints evenly
	// (possibly modified by topology and other features).
	// +featureGate=ServiceInternalTrafficPolicy
	// +optional
	InternalTrafficPolicy *ServiceInternalTrafficPolicyType
}

// ServicePort represents the port on which the service is exposed
type ServicePort struct {
	// Optional if only one ServicePort is defined on this service: The
	// name of this port within the service.  This must be a DNS_LABEL.
	// All ports within a ServiceSpec must have unique names.  This maps to
	// the 'Name' field in EndpointPort objects.
	Name string

	// The IP protocol for this port.  Supports "TCP", "UDP", and "SCTP".
	Protocol Protocol

	// The application protocol for this port.
	// This field follows standard Kubernetes label syntax.
	// Un-prefixed names are reserved for IANA standard service names (as per
	// RFC-6335 and https://www.iana.org/assignments/service-names).
	// Non-standard protocols should use prefixed names such as
	// mycompany.com/my-custom-protocol.
	// +optional
	AppProtocol *string

	// The port that will be exposed on the service.
	Port int32

	// Optional: The target port on pods selected by this service.  If this
	// is a string, it will be looked up as a named port in the target
	// Pod's container ports.  If this is not specified, the value
	// of the 'port' field is used (an identity map).
	// This field is ignored for services with clusterIP=None, and should be
	// omitted or set equal to the 'port' field.
	TargetPort intstr.IntOrString

	// The port on each node on which this service is exposed.
	// Default is to auto-allocate a port if the ServiceType of this Service requires one.
	NodePort int32
}

// +k8s:deepcopy-gen:interfaces=k8s.io/apimachinery/pkg/runtime.Object

// Service is a named abstraction of software service (for example, mysql) consisting of local port
// (for example 3306) that the proxy listens on, and the selector that determines which pods
// will answer requests sent through the proxy.
type Service struct {
	metav1.TypeMeta
	// +optional
	metav1.ObjectMeta

	// Spec defines the behavior of a service.
	// +optional
	Spec ServiceSpec

	// Status represents the current status of a service.
	// +optional
	Status ServiceStatus
}

// +k8s:deepcopy-gen:interfaces=k8s.io/apimachinery/pkg/runtime.Object

// ServiceAccount binds together:
// * a name, understood by users, and perhaps by peripheral systems, for an identity
// * a principal that can be authenticated and authorized
// * a set of secrets
type ServiceAccount struct {
	metav1.TypeMeta
	// +optional
	metav1.ObjectMeta

	// Secrets is a list of the secrets in the same namespace that pods running using this ServiceAccount are allowed to use.
	// Pods are only limited to this list if this service account has a "kubernetes.io/enforce-mountable-secrets" annotation set to "true".
	// This field should not be used to find auto-generated service account token secrets for use outside of pods.
	// Instead, tokens can be requested directly using the TokenRequest API, or service account token secrets can be manually created.
	Secrets []ObjectReference

	// ImagePullSecrets is a list of references to secrets in the same namespace to use for pulling any images
	// in pods that reference this ServiceAccount.  ImagePullSecrets are distinct from Secrets because Secrets
	// can be mounted in the pod, but ImagePullSecrets are only accessed by the kubelet.
	// +optional
	ImagePullSecrets []LocalObjectReference

	// AutomountServiceAccountToken indicates whether pods running as this service account should have an API token automatically mounted.
	// Can be overridden at the pod level.
	// +optional
	AutomountServiceAccountToken *bool
}

// +k8s:deepcopy-gen:interfaces=k8s.io/apimachinery/pkg/runtime.Object

// ServiceAccountList is a list of ServiceAccount objects
type ServiceAccountList struct {
	metav1.TypeMeta
	// +optional
	metav1.ListMeta

	Items []ServiceAccount
}

// +k8s:deepcopy-gen:interfaces=k8s.io/apimachinery/pkg/runtime.Object

// Endpoints is a collection of endpoints that implement the actual service.  Example:
//
//	 Name: "mysvc",
//	 Subsets: [
//	   {
//	     Addresses: [{"ip": "10.10.1.1"}, {"ip": "10.10.2.2"}],
//	     Ports: [{"name": "a", "port": 8675}, {"name": "b", "port": 309}]
//	   },
//	   {
//	     Addresses: [{"ip": "10.10.3.3"}],
//	     Ports: [{"name": "a", "port": 93}, {"name": "b", "port": 76}]
//	   },
//	]
type Endpoints struct {
	metav1.TypeMeta
	// +optional
	metav1.ObjectMeta

	// The set of all endpoints is the union of all subsets.
	Subsets []EndpointSubset
}

// EndpointSubset is a group of addresses with a common set of ports.  The
// expanded set of endpoints is the Cartesian product of Addresses x Ports.
// For example, given:
//
//	{
//	  Addresses: [{"ip": "10.10.1.1"}, {"ip": "10.10.2.2"}],
//	  Ports:     [{"name": "a", "port": 8675}, {"name": "b", "port": 309}]
//	}
//
// The resulting set of endpoints can be viewed as:
//
//	a: [ 10.10.1.1:8675, 10.10.2.2:8675 ],
//	b: [ 10.10.1.1:309, 10.10.2.2:309 ]
type EndpointSubset struct {
	Addresses         []EndpointAddress
	NotReadyAddresses []EndpointAddress
	Ports             []EndpointPort
}

// EndpointAddress is a tuple that describes single IP address.
type EndpointAddress struct {
	// The IP of this endpoint.
	// IPv6 is also accepted but not fully supported on all platforms. Also, certain
	// kubernetes components, like kube-proxy, are not IPv6 ready.
	// TODO: This should allow hostname or IP, see #4447.
	IP string
	// Optional: Hostname of this endpoint
	// Meant to be used by DNS servers etc.
	// +optional
	Hostname string
	// Optional: Node hosting this endpoint. This can be used to determine endpoints local to a node.
	// +optional
	NodeName *string
	// Optional: The kubernetes object related to the entry point.
	TargetRef *ObjectReference
}

// EndpointPort is a tuple that describes a single port.
type EndpointPort struct {
	// The name of this port (corresponds to ServicePort.Name).  Optional
	// if only one port is defined.  Must be a DNS_LABEL.
	Name string

	// The port number.
	Port int32

	// The IP protocol for this port.
	Protocol Protocol

	// The application protocol for this port.
	// This field follows standard Kubernetes label syntax.
	// Un-prefixed names are reserved for IANA standard service names (as per
	// RFC-6335 and https://www.iana.org/assignments/service-names).
	// Non-standard protocols should use prefixed names such as
	// mycompany.com/my-custom-protocol.
	// +optional
	AppProtocol *string
}

// +k8s:deepcopy-gen:interfaces=k8s.io/apimachinery/pkg/runtime.Object

// EndpointsList is a list of endpoints.
type EndpointsList struct {
	metav1.TypeMeta
	// +optional
	metav1.ListMeta

	Items []Endpoints
}

// NodeSpec describes the attributes that a node is created with.
type NodeSpec struct {
	// PodCIDRs represents the IP ranges assigned to the node for usage by Pods on that node. It may
	// contain AT MOST one value for each of IPv4 and IPv6.
	// Note: assigning IP ranges to nodes might need to be revisited when we support migratable IPs.
	// +optional
	PodCIDRs []string

	// ID of the node assigned by the cloud provider
	// Note: format is "<ProviderName>://<ProviderSpecificNodeID>"
	// +optional
	ProviderID string

	// Unschedulable controls node schedulability of new pods. By default node is schedulable.
	// +optional
	Unschedulable bool

	// If specified, the node's taints.
	// +optional
	Taints []Taint

	// Deprecated: Previously used to specify the source of the node's configuration for the DynamicKubeletConfig feature. This feature is removed from Kubelets as of 1.24 and will be fully removed in 1.26.
	// +optional
	ConfigSource *NodeConfigSource

	// Deprecated. Not all kubelets will set this field. Remove field after 1.13.
	// see: https://issues.k8s.io/61966
	// +optional
	DoNotUseExternalID string
}

// Deprecated: NodeConfigSource specifies a source of node configuration. Exactly one subfield must be non-nil.
type NodeConfigSource struct {
	ConfigMap *ConfigMapNodeConfigSource
}

// Deprecated: ConfigMapNodeConfigSource represents the config map of a node
type ConfigMapNodeConfigSource struct {
	// Namespace is the metadata.namespace of the referenced ConfigMap.
	// This field is required in all cases.
	Namespace string

	// Name is the metadata.name of the referenced ConfigMap.
	// This field is required in all cases.
	Name string

	// UID is the metadata.UID of the referenced ConfigMap.
	// This field is forbidden in Node.Spec, and required in Node.Status.
	// +optional
	UID types.UID

	// ResourceVersion is the metadata.ResourceVersion of the referenced ConfigMap.
	// This field is forbidden in Node.Spec, and required in Node.Status.
	// +optional
	ResourceVersion string

	// KubeletConfigKey declares which key of the referenced ConfigMap corresponds to the KubeletConfiguration structure
	// This field is required in all cases.
	KubeletConfigKey string
}

// DaemonEndpoint contains information about a single Daemon endpoint.
type DaemonEndpoint struct {
	/*
		The port tag was not properly in quotes in earlier releases, so it must be
		uppercase for backwards compatibility (since it was falling back to var name of
		'Port').
	*/

	// Port number of the given endpoint.
	Port int32
}

// NodeDaemonEndpoints lists ports opened by daemons running on the Node.
type NodeDaemonEndpoints struct {
	// Endpoint on which Kubelet is listening.
	// +optional
	KubeletEndpoint DaemonEndpoint
}

// NodeSystemInfo is a set of ids/uuids to uniquely identify the node.
type NodeSystemInfo struct {
	// MachineID reported by the node. For unique machine identification
	// in the cluster this field is preferred. Learn more from man(5)
	// machine-id: http://man7.org/linux/man-pages/man5/machine-id.5.html
	MachineID string
	// SystemUUID reported by the node. For unique machine identification
	// MachineID is preferred. This field is specific to Red Hat hosts
	// https://access.redhat.com/documentation/en-us/red_hat_subscription_management/1/html/rhsm/uuid
	SystemUUID string
	// Boot ID reported by the node.
	BootID string
	// Kernel Version reported by the node.
	KernelVersion string
	// OS Image reported by the node.
	OSImage string
	// ContainerRuntime Version reported by the node.
	ContainerRuntimeVersion string
	// Kubelet Version reported by the node.
	KubeletVersion string
	// KubeProxy Version reported by the node.
	KubeProxyVersion string
	// The Operating System reported by the node
	OperatingSystem string
	// The Architecture reported by the node
	Architecture string
}

// NodeConfigStatus describes the status of the config assigned by Node.Spec.ConfigSource.
type NodeConfigStatus struct {
	// Assigned reports the checkpointed config the node will try to use.
	// When Node.Spec.ConfigSource is updated, the node checkpoints the associated
	// config payload to local disk, along with a record indicating intended
	// config. The node refers to this record to choose its config checkpoint, and
	// reports this record in Assigned. Assigned only updates in the status after
	// the record has been checkpointed to disk. When the Kubelet is restarted,
	// it tries to make the Assigned config the Active config by loading and
	// validating the checkpointed payload identified by Assigned.
	// +optional
	Assigned *NodeConfigSource
	// Active reports the checkpointed config the node is actively using.
	// Active will represent either the current version of the Assigned config,
	// or the current LastKnownGood config, depending on whether attempting to use the
	// Assigned config results in an error.
	// +optional
	Active *NodeConfigSource
	// LastKnownGood reports the checkpointed config the node will fall back to
	// when it encounters an error attempting to use the Assigned config.
	// The Assigned config becomes the LastKnownGood config when the node determines
	// that the Assigned config is stable and correct.
	// This is currently implemented as a 10-minute soak period starting when the local
	// record of Assigned config is updated. If the Assigned config is Active at the end
	// of this period, it becomes the LastKnownGood. Note that if Spec.ConfigSource is
	// reset to nil (use local defaults), the LastKnownGood is also immediately reset to nil,
	// because the local default config is always assumed good.
	// You should not make assumptions about the node's method of determining config stability
	// and correctness, as this may change or become configurable in the future.
	// +optional
	LastKnownGood *NodeConfigSource
	// Error describes any problems reconciling the Spec.ConfigSource to the Active config.
	// Errors may occur, for example, attempting to checkpoint Spec.ConfigSource to the local Assigned
	// record, attempting to checkpoint the payload associated with Spec.ConfigSource, attempting
	// to load or validate the Assigned config, etc.
	// Errors may occur at different points while syncing config. Earlier errors (e.g. download or
	// checkpointing errors) will not result in a rollback to LastKnownGood, and may resolve across
	// Kubelet retries. Later errors (e.g. loading or validating a checkpointed config) will result in
	// a rollback to LastKnownGood. In the latter case, it is usually possible to resolve the error
	// by fixing the config assigned in Spec.ConfigSource.
	// You can find additional information for debugging by searching the error message in the Kubelet log.
	// Error is a human-readable description of the error state; machines can check whether or not Error
	// is empty, but should not rely on the stability of the Error text across Kubelet versions.
	// +optional
	Error string
}

// NodeStatus is information about the current status of a node.
type NodeStatus struct {
	// Capacity represents the total resources of a node.
	// +optional
	Capacity ResourceList
	// Allocatable represents the resources of a node that are available for scheduling.
	// +optional
	Allocatable ResourceList
	// NodePhase is the current lifecycle phase of the node.
	// +optional
	Phase NodePhase
	// Conditions is an array of current node conditions.
	// +optional
	Conditions []NodeCondition
	// Queried from cloud provider, if available.
	// +optional
	Addresses []NodeAddress
	// Endpoints of daemons running on the Node.
	// +optional
	DaemonEndpoints NodeDaemonEndpoints
	// Set of ids/uuids to uniquely identify the node.
	// +optional
	NodeInfo NodeSystemInfo
	// List of container images on this node
	// +optional
	Images []ContainerImage
	// List of attachable volumes in use (mounted) by the node.
	// +optional
	VolumesInUse []UniqueVolumeName
	// List of volumes that are attached to the node.
	// +optional
	VolumesAttached []AttachedVolume
	// Status of the config assigned to the node via the dynamic Kubelet config feature.
	// +optional
	Config *NodeConfigStatus
}

// UniqueVolumeName defines the name of attached volume
type UniqueVolumeName string

// AttachedVolume describes a volume attached to a node
type AttachedVolume struct {
	// Name of the attached volume
	Name UniqueVolumeName

	// DevicePath represents the device path where the volume should be available
	DevicePath string
}

// AvoidPods describes pods that should avoid this node. This is the value for a
// Node annotation with key scheduler.alpha.kubernetes.io/preferAvoidPods and
// will eventually become a field of NodeStatus.
type AvoidPods struct {
	// Bounded-sized list of signatures of pods that should avoid this node, sorted
	// in timestamp order from oldest to newest. Size of the slice is unspecified.
	// +optional
	PreferAvoidPods []PreferAvoidPodsEntry
}

// PreferAvoidPodsEntry describes a class of pods that should avoid this node.
type PreferAvoidPodsEntry struct {
	// The class of pods.
	PodSignature PodSignature
	// Time at which this entry was added to the list.
	// +optional
	EvictionTime metav1.Time
	// (brief) reason why this entry was added to the list.
	// +optional
	Reason string
	// Human readable message indicating why this entry was added to the list.
	// +optional
	Message string
}

// PodSignature describes the class of pods that should avoid this node.
// Exactly one field should be set.
type PodSignature struct {
	// Reference to controller whose pods should avoid this node.
	// +optional
	PodController *metav1.OwnerReference
}

// ContainerImage describe a container image
type ContainerImage struct {
	// Names by which this image is known.
	// +optional
	Names []string
	// The size of the image in bytes.
	// +optional
	SizeBytes int64
}

// NodePhase defines the phase in which a node is in
type NodePhase string

// These are the valid phases of node.
const (
	// NodePending means the node has been created/added by the system, but not configured.
	NodePending NodePhase = "Pending"
	// NodeRunning means the node has been configured and has Kubernetes components running.
	NodeRunning NodePhase = "Running"
	// NodeTerminated means the node has been removed from the cluster.
	NodeTerminated NodePhase = "Terminated"
)

// NodeConditionType defines node's condition
type NodeConditionType string

// These are valid conditions of node. Currently, we don't have enough information to decide
// node condition. In the future, we will add more. The proposed set of conditions are:
// NodeReady, NodeReachable
const (
	// NodeReady means kubelet is healthy and ready to accept pods.
	NodeReady NodeConditionType = "Ready"
	// NodeMemoryPressure means the kubelet is under pressure due to insufficient available memory.
	NodeMemoryPressure NodeConditionType = "MemoryPressure"
	// NodeDiskPressure means the kubelet is under pressure due to insufficient available disk.
	NodeDiskPressure NodeConditionType = "DiskPressure"
	// NodeNetworkUnavailable means that network for the node is not correctly configured.
	NodeNetworkUnavailable NodeConditionType = "NetworkUnavailable"
)

// NodeCondition represents the node's condition
type NodeCondition struct {
	Type   NodeConditionType
	Status ConditionStatus
	// +optional
	LastHeartbeatTime metav1.Time
	// +optional
	LastTransitionTime metav1.Time
	// +optional
	Reason string
	// +optional
	Message string
}

// NodeAddressType defines the node's address type
type NodeAddressType string

// These are valid values of node address type
const (
	// NodeHostName identifies a name of the node. Although every node can be assumed
	// to have a NodeAddress of this type, its exact syntax and semantics are not
	// defined, and are not consistent between different clusters.
	NodeHostName NodeAddressType = "Hostname"

	// NodeInternalIP identifies an IP address which is assigned to one of the node's
	// network interfaces. Every node should have at least one address of this type.
	//
	// An internal IP is normally expected to be reachable from every other node, but
	// may not be visible to hosts outside the cluster. By default it is assumed that
	// kube-apiserver can reach node internal IPs, though it is possible to configure
	// clusters where this is not the case.
	//
	// NodeInternalIP is the default type of node IP, and does not necessarily imply
	// that the IP is ONLY reachable internally. If a node has multiple internal IPs,
	// no specific semantics are assigned to the additional IPs.
	NodeInternalIP NodeAddressType = "InternalIP"

	// NodeExternalIP identifies an IP address which is, in some way, intended to be
	// more usable from outside the cluster then an internal IP, though no specific
	// semantics are defined. It may be a globally routable IP, though it is not
	// required to be.
	//
	// External IPs may be assigned directly to an interface on the node, like a
	// NodeInternalIP, or alternatively, packets sent to the external IP may be NAT'ed
	// to an internal node IP rather than being delivered directly (making the IP less
	// efficient for node-to-node traffic than a NodeInternalIP).
	NodeExternalIP NodeAddressType = "ExternalIP"

	// NodeInternalDNS identifies a DNS name which resolves to an IP address which has
	// the characteristics of a NodeInternalIP. The IP it resolves to may or may not
	// be a listed NodeInternalIP address.
	NodeInternalDNS NodeAddressType = "InternalDNS"

	// NodeExternalDNS identifies a DNS name which resolves to an IP address which has
	// the characteristics of a NodeExternalIP. The IP it resolves to may or may not
	// be a listed NodeExternalIP address.
	NodeExternalDNS NodeAddressType = "ExternalDNS"
)

// NodeAddress represents node's address
type NodeAddress struct {
	Type    NodeAddressType
	Address string
}

// NodeResources is an object for conveying resource information about a node.
// see https://kubernetes.io/docs/concepts/architecture/nodes/#capacity for more details.
type NodeResources struct {
	// Capacity represents the available resources of a node
	// +optional
	Capacity ResourceList
}

// ResourceName is the name identifying various resources in a ResourceList.
type ResourceName string

// Resource names must be not more than 63 characters, consisting of upper- or lower-case alphanumeric characters,
// with the -, _, and . characters allowed anywhere, except the first or last character.
// The default convention, matching that for annotations, is to use lower-case names, with dashes, rather than
// camel case, separating compound words.
// Fully-qualified resource typenames are constructed from a DNS-style subdomain, followed by a slash `/` and a name.
const (
	// CPU, in cores. (500m = .5 cores)
	ResourceCPU ResourceName = "cpu"
	// Memory, in bytes. (500Gi = 500GiB = 500 * 1024 * 1024 * 1024)
	ResourceMemory ResourceName = "memory"
	// Volume size, in bytes (e,g. 5Gi = 5GiB = 5 * 1024 * 1024 * 1024)
	ResourceStorage ResourceName = "storage"
	// Local ephemeral storage, in bytes. (500Gi = 500GiB = 500 * 1024 * 1024 * 1024)
	// The resource name for ResourceEphemeralStorage is alpha and it can change across releases.
	ResourceEphemeralStorage ResourceName = "ephemeral-storage"
)

const (
	// ResourceDefaultNamespacePrefix is the default namespace prefix.
	ResourceDefaultNamespacePrefix = "kubernetes.io/"
	// ResourceHugePagesPrefix is the name prefix for huge page resources (alpha).
	ResourceHugePagesPrefix = "hugepages-"
	// ResourceAttachableVolumesPrefix is the name prefix for storage resource limits
	ResourceAttachableVolumesPrefix = "attachable-volumes-"
)

// ResourceList is a set of (resource name, quantity) pairs.
type ResourceList map[ResourceName]resource.Quantity

// +k8s:deepcopy-gen:interfaces=k8s.io/apimachinery/pkg/runtime.Object

// Node is a worker node in Kubernetes
// The name of the node according to etcd is in ObjectMeta.Name.
type Node struct {
	metav1.TypeMeta
	// +optional
	metav1.ObjectMeta

	// Spec defines the behavior of a node.
	// +optional
	Spec NodeSpec

	// Status describes the current status of a Node
	// +optional
	Status NodeStatus
}

// +k8s:deepcopy-gen:interfaces=k8s.io/apimachinery/pkg/runtime.Object

// NodeList is a list of nodes.
type NodeList struct {
	metav1.TypeMeta
	// +optional
	metav1.ListMeta

	Items []Node
}

// NamespaceSpec describes the attributes on a Namespace
type NamespaceSpec struct {
	// Finalizers is an opaque list of values that must be empty to permanently remove object from storage
	Finalizers []FinalizerName
}

// FinalizerName is the name identifying a finalizer during namespace lifecycle.
type FinalizerName string

// These are internal finalizer values to Kubernetes, must be qualified name unless defined here or
// in metav1.
const (
	FinalizerKubernetes FinalizerName = "kubernetes"
)

// NamespaceStatus is information about the current status of a Namespace.
type NamespaceStatus struct {
	// Phase is the current lifecycle phase of the namespace.
	// +optional
	Phase NamespacePhase
	// +optional
	Conditions []NamespaceCondition
}

// NamespacePhase defines the phase in which the namespace is
type NamespacePhase string

// These are the valid phases of a namespace.
const (
	// NamespaceActive means the namespace is available for use in the system
	NamespaceActive NamespacePhase = "Active"
	// NamespaceTerminating means the namespace is undergoing graceful termination
	NamespaceTerminating NamespacePhase = "Terminating"
)

// NamespaceConditionType defines constants reporting on status during namespace lifetime and deletion progress
type NamespaceConditionType string

// These are valid conditions of a namespace.
const (
	NamespaceDeletionDiscoveryFailure NamespaceConditionType = "NamespaceDeletionDiscoveryFailure"
	NamespaceDeletionContentFailure   NamespaceConditionType = "NamespaceDeletionContentFailure"
	NamespaceDeletionGVParsingFailure NamespaceConditionType = "NamespaceDeletionGroupVersionParsingFailure"
)

// NamespaceCondition contains details about state of namespace.
type NamespaceCondition struct {
	// Type of namespace controller condition.
	Type NamespaceConditionType
	// Status of the condition, one of True, False, Unknown.
	Status ConditionStatus
	// +optional
	LastTransitionTime metav1.Time
	// +optional
	Reason string
	// +optional
	Message string
}

// +k8s:deepcopy-gen:interfaces=k8s.io/apimachinery/pkg/runtime.Object

// Namespace provides a scope for Names.
// Use of multiple namespaces is optional
type Namespace struct {
	metav1.TypeMeta
	// +optional
	metav1.ObjectMeta

	// Spec defines the behavior of the Namespace.
	// +optional
	Spec NamespaceSpec

	// Status describes the current status of a Namespace
	// +optional
	Status NamespaceStatus
}

// +k8s:deepcopy-gen:interfaces=k8s.io/apimachinery/pkg/runtime.Object

// NamespaceList is a list of Namespaces.
type NamespaceList struct {
	metav1.TypeMeta
	// +optional
	metav1.ListMeta

	Items []Namespace
}

// +k8s:deepcopy-gen:interfaces=k8s.io/apimachinery/pkg/runtime.Object

// Binding ties one object to another; for example, a pod is bound to a node by a scheduler.
// Deprecated in 1.7, please use the bindings subresource of pods instead.
type Binding struct {
	metav1.TypeMeta
	// ObjectMeta describes the object that is being bound.
	// +optional
	metav1.ObjectMeta

	// Target is the object to bind to.
	Target ObjectReference
}

// Preconditions must be fulfilled before an operation (update, delete, etc.) is carried out.
type Preconditions struct {
	// Specifies the target UID.
	// +optional
	UID *types.UID
}

// +k8s:deepcopy-gen:interfaces=k8s.io/apimachinery/pkg/runtime.Object

// PodLogOptions is the query options for a Pod's logs REST call
type PodLogOptions struct {
	metav1.TypeMeta

	// Container for which to return logs
	Container string
	// If true, follow the logs for the pod
	Follow bool
	// If true, return previous terminated container logs
	Previous bool
	// A relative time in seconds before the current time from which to show logs. If this value
	// precedes the time a pod was started, only logs since the pod start will be returned.
	// If this value is in the future, no logs will be returned.
	// Only one of sinceSeconds or sinceTime may be specified.
	SinceSeconds *int64
	// An RFC3339 timestamp from which to show logs. If this value
	// precedes the time a pod was started, only logs since the pod start will be returned.
	// If this value is in the future, no logs will be returned.
	// Only one of sinceSeconds or sinceTime may be specified.
	SinceTime *metav1.Time
	// If true, add an RFC 3339 timestamp with 9 digits of fractional seconds at the beginning of every line
	// of log output.
	Timestamps bool
	// If set, the number of lines from the end of the logs to show. If not specified,
	// logs are shown from the creation of the container or sinceSeconds or sinceTime
	TailLines *int64
	// If set, the number of bytes to read from the server before terminating the
	// log output. This may not display a complete final line of logging, and may return
	// slightly more or slightly less than the specified limit.
	LimitBytes *int64

	// insecureSkipTLSVerifyBackend indicates that the apiserver should not confirm the validity of the
	// serving certificate of the backend it is connecting to.  This will make the HTTPS connection between the apiserver
	// and the backend insecure. This means the apiserver cannot verify the log data it is receiving came from the real
	// kubelet.  If the kubelet is configured to verify the apiserver's TLS credentials, it does not mean the
	// connection to the real kubelet is vulnerable to a man in the middle attack (e.g. an attacker could not intercept
	// the actual log data coming from the real kubelet).
	// +optional
	InsecureSkipTLSVerifyBackend bool
}

// +k8s:deepcopy-gen:interfaces=k8s.io/apimachinery/pkg/runtime.Object

// PodAttachOptions is the query options to a Pod's remote attach call
// TODO: merge w/ PodExecOptions below for stdin, stdout, etc
type PodAttachOptions struct {
	metav1.TypeMeta

	// Stdin if true indicates that stdin is to be redirected for the attach call
	// +optional
	Stdin bool

	// Stdout if true indicates that stdout is to be redirected for the attach call
	// +optional
	Stdout bool

	// Stderr if true indicates that stderr is to be redirected for the attach call
	// +optional
	Stderr bool

	// TTY if true indicates that a tty will be allocated for the attach call
	// +optional
	TTY bool

	// Container to attach to.
	// +optional
	Container string
}

// +k8s:deepcopy-gen:interfaces=k8s.io/apimachinery/pkg/runtime.Object

// PodExecOptions is the query options to a Pod's remote exec call
type PodExecOptions struct {
	metav1.TypeMeta

	// Stdin if true indicates that stdin is to be redirected for the exec call
	Stdin bool

	// Stdout if true indicates that stdout is to be redirected for the exec call
	Stdout bool

	// Stderr if true indicates that stderr is to be redirected for the exec call
	Stderr bool

	// TTY if true indicates that a tty will be allocated for the exec call
	TTY bool

	// Container in which to execute the command.
	Container string

	// Command is the remote command to execute; argv array; not executed within a shell.
	Command []string
}

// +k8s:deepcopy-gen:interfaces=k8s.io/apimachinery/pkg/runtime.Object

// PodPortForwardOptions is the query options to a Pod's port forward call
type PodPortForwardOptions struct {
	metav1.TypeMeta

	// The list of ports to forward
	// +optional
	Ports []int32
}

// +k8s:deepcopy-gen:interfaces=k8s.io/apimachinery/pkg/runtime.Object

// PodProxyOptions is the query options to a Pod's proxy call
type PodProxyOptions struct {
	metav1.TypeMeta

	// Path is the URL path to use for the current proxy request
	Path string
}

// +k8s:deepcopy-gen:interfaces=k8s.io/apimachinery/pkg/runtime.Object

// NodeProxyOptions is the query options to a Node's proxy call
type NodeProxyOptions struct {
	metav1.TypeMeta

	// Path is the URL path to use for the current proxy request
	Path string
}

// +k8s:deepcopy-gen:interfaces=k8s.io/apimachinery/pkg/runtime.Object

// ServiceProxyOptions is the query options to a Service's proxy call.
type ServiceProxyOptions struct {
	metav1.TypeMeta

	// Path is the part of URLs that include service endpoints, suffixes,
	// and parameters to use for the current proxy request to service.
	// For example, the whole request URL is
	// http://localhost/api/v1/namespaces/kube-system/services/elasticsearch-logging/_search?q=user:kimchy.
	// Path is _search?q=user:kimchy.
	Path string
}

// ObjectReference contains enough information to let you inspect or modify the referred object.
// +k8s:deepcopy-gen:interfaces=k8s.io/apimachinery/pkg/runtime.Object
type ObjectReference struct {
	// +optional
	Kind string
	// +optional
	Namespace string
	// +optional
	Name string
	// +optional
	UID types.UID
	// +optional
	APIVersion string
	// +optional
	ResourceVersion string

	// Optional. If referring to a piece of an object instead of an entire object, this string
	// should contain information to identify the sub-object. For example, if the object
	// reference is to a container within a pod, this would take on a value like:
	// "spec.containers{name}" (where "name" refers to the name of the container that triggered
	// the event) or if no container name is specified "spec.containers[2]" (container with
	// index 2 in this pod). This syntax is chosen only to have some well-defined way of
	// referencing a part of an object.
	// TODO: this design is not final and this field is subject to change in the future.
	// +optional
	FieldPath string
}

// LocalObjectReference contains enough information to let you locate the referenced object inside the same namespace.
type LocalObjectReference struct {
	//TODO: Add other useful fields.  apiVersion, kind, uid?
	Name string
}

// TypedLocalObjectReference contains enough information to let you locate the typed referenced object inside the same namespace.
type TypedLocalObjectReference struct {
	// APIGroup is the group for the resource being referenced.
	// If APIGroup is not specified, the specified Kind must be in the core API group.
	// For any other third-party types, APIGroup is required.
	// +optional
	APIGroup *string
	// Kind is the type of resource being referenced
	Kind string
	// Name is the name of resource being referenced
	Name string
}

// +k8s:deepcopy-gen:interfaces=k8s.io/apimachinery/pkg/runtime.Object

// SerializedReference represents a serialized object reference
type SerializedReference struct {
	metav1.TypeMeta
	// +optional
	Reference ObjectReference
}

// EventSource represents the source from which an event is generated
type EventSource struct {
	// Component from which the event is generated.
	// +optional
	Component string
	// Node name on which the event is generated.
	// +optional
	Host string
}

// Valid values for event types (new types could be added in future)
const (
	// Information only and will not cause any problems
	EventTypeNormal string = "Normal"
	// These events are to warn that something might go wrong
	EventTypeWarning string = "Warning"
)

// +k8s:deepcopy-gen:interfaces=k8s.io/apimachinery/pkg/runtime.Object

// Event is a report of an event somewhere in the cluster.  Events
// have a limited retention time and triggers and messages may evolve
// with time.  Event consumers should not rely on the timing of an event
// with a given Reason reflecting a consistent underlying trigger, or the
// continued existence of events with that Reason.  Events should be
// treated as informative, best-effort, supplemental data.
// TODO: Decide whether to store these separately or with the object they apply to.
type Event struct {
	metav1.TypeMeta

	metav1.ObjectMeta

	// The object that this event is about. Mapped to events.Event.regarding
	// +optional
	InvolvedObject ObjectReference

	// Optional; this should be a short, machine understandable string that gives the reason
	// for this event being generated. For example, if the event is reporting that a container
	// can't start, the Reason might be "ImageNotFound".
	// TODO: provide exact specification for format.
	// +optional
	Reason string

	// Optional. A human-readable description of the status of this operation.
	// TODO: decide on maximum length. Mapped to events.Event.note
	// +optional
	Message string

	// Optional. The component reporting this event. Should be a short machine understandable string.
	// +optional
	Source EventSource

	// The time at which the event was first recorded. (Time of server receipt is in TypeMeta.)
	// +optional
	FirstTimestamp metav1.Time

	// The time at which the most recent occurrence of this event was recorded.
	// +optional
	LastTimestamp metav1.Time

	// The number of times this event has occurred.
	// +optional
	Count int32

	// Type of this event (Normal, Warning), new types could be added in the future.
	// +optional
	Type string

	// Time when this Event was first observed.
	// +optional
	EventTime metav1.MicroTime

	// Data about the Event series this event represents or nil if it's a singleton Event.
	// +optional
	Series *EventSeries

	// What action was taken/failed regarding to the Regarding object.
	// +optional
	Action string

	// Optional secondary object for more complex actions.
	// +optional
	Related *ObjectReference

	// Name of the controller that emitted this Event, e.g. `kubernetes.io/kubelet`.
	// +optional
	ReportingController string

	// ID of the controller instance, e.g. `kubelet-xyzf`.
	// +optional
	ReportingInstance string
}

// EventSeries represents a series ov events
type EventSeries struct {
	// Number of occurrences in this series up to the last heartbeat time
	Count int32
	// Time of the last occurrence observed
	LastObservedTime metav1.MicroTime
}

// +k8s:deepcopy-gen:interfaces=k8s.io/apimachinery/pkg/runtime.Object

// EventList is a list of events.
type EventList struct {
	metav1.TypeMeta
	// +optional
	metav1.ListMeta

	Items []Event
}

// +k8s:deepcopy-gen:interfaces=k8s.io/apimachinery/pkg/runtime.Object

// List holds a list of objects, which may not be known by the server.
type List metainternalversion.List

// LimitType defines a type of object that is limited
type LimitType string

const (
	// LimitTypePod defines limit that applies to all pods in a namespace
	LimitTypePod LimitType = "Pod"
	// LimitTypeContainer defines limit that applies to all containers in a namespace
	LimitTypeContainer LimitType = "Container"
	// LimitTypePersistentVolumeClaim defines limit that applies to all persistent volume claims in a namespace
	LimitTypePersistentVolumeClaim LimitType = "PersistentVolumeClaim"
)

// LimitRangeItem defines a min/max usage limit for any resource that matches on kind
type LimitRangeItem struct {
	// Type of resource that this limit applies to
	// +optional
	Type LimitType
	// Max usage constraints on this kind by resource name
	// +optional
	Max ResourceList
	// Min usage constraints on this kind by resource name
	// +optional
	Min ResourceList
	// Default resource requirement limit value by resource name.
	// +optional
	Default ResourceList
	// DefaultRequest resource requirement request value by resource name.
	// +optional
	DefaultRequest ResourceList
	// MaxLimitRequestRatio represents the max burst value for the named resource
	// +optional
	MaxLimitRequestRatio ResourceList
}

// LimitRangeSpec defines a min/max usage limit for resources that match on kind
type LimitRangeSpec struct {
	// Limits is the list of LimitRangeItem objects that are enforced
	Limits []LimitRangeItem
}

// +k8s:deepcopy-gen:interfaces=k8s.io/apimachinery/pkg/runtime.Object

// LimitRange sets resource usage limits for each kind of resource in a Namespace
type LimitRange struct {
	metav1.TypeMeta
	// +optional
	metav1.ObjectMeta

	// Spec defines the limits enforced
	// +optional
	Spec LimitRangeSpec
}

// +k8s:deepcopy-gen:interfaces=k8s.io/apimachinery/pkg/runtime.Object

// LimitRangeList is a list of LimitRange items.
type LimitRangeList struct {
	metav1.TypeMeta
	// +optional
	metav1.ListMeta

	// Items is a list of LimitRange objects
	Items []LimitRange
}

// The following identify resource constants for Kubernetes object types
const (
	// Pods, number
	ResourcePods ResourceName = "pods"
	// Services, number
	ResourceServices ResourceName = "services"
	// ReplicationControllers, number
	ResourceReplicationControllers ResourceName = "replicationcontrollers"
	// ResourceQuotas, number
	ResourceQuotas ResourceName = "resourcequotas"
	// ResourceSecrets, number
	ResourceSecrets ResourceName = "secrets"
	// ResourceConfigMaps, number
	ResourceConfigMaps ResourceName = "configmaps"
	// ResourcePersistentVolumeClaims, number
	ResourcePersistentVolumeClaims ResourceName = "persistentvolumeclaims"
	// ResourceServicesNodePorts, number
	ResourceServicesNodePorts ResourceName = "services.nodeports"
	// ResourceServicesLoadBalancers, number
	ResourceServicesLoadBalancers ResourceName = "services.loadbalancers"
	// CPU request, in cores. (500m = .5 cores)
	ResourceRequestsCPU ResourceName = "requests.cpu"
	// Memory request, in bytes. (500Gi = 500GiB = 500 * 1024 * 1024 * 1024)
	ResourceRequestsMemory ResourceName = "requests.memory"
	// Storage request, in bytes
	ResourceRequestsStorage ResourceName = "requests.storage"
	// Local ephemeral storage request, in bytes. (500Gi = 500GiB = 500 * 1024 * 1024 * 1024)
	ResourceRequestsEphemeralStorage ResourceName = "requests.ephemeral-storage"
	// CPU limit, in cores. (500m = .5 cores)
	ResourceLimitsCPU ResourceName = "limits.cpu"
	// Memory limit, in bytes. (500Gi = 500GiB = 500 * 1024 * 1024 * 1024)
	ResourceLimitsMemory ResourceName = "limits.memory"
	// Local ephemeral storage limit, in bytes. (500Gi = 500GiB = 500 * 1024 * 1024 * 1024)
	ResourceLimitsEphemeralStorage ResourceName = "limits.ephemeral-storage"
)

// The following identify resource prefix for Kubernetes object types
const (
	// HugePages request, in bytes. (500Gi = 500GiB = 500 * 1024 * 1024 * 1024)
	// As burst is not supported for HugePages, we would only quota its request, and ignore the limit.
	ResourceRequestsHugePagesPrefix = "requests.hugepages-"
	// Default resource requests prefix
	DefaultResourceRequestsPrefix = "requests."
)

// ResourceQuotaScope defines a filter that must match each object tracked by a quota
type ResourceQuotaScope string

// These are valid values for resource quota spec
const (
	// Match all pod objects where spec.activeDeadlineSeconds >=0
	ResourceQuotaScopeTerminating ResourceQuotaScope = "Terminating"
	// Match all pod objects where spec.activeDeadlineSeconds is nil
	ResourceQuotaScopeNotTerminating ResourceQuotaScope = "NotTerminating"
	// Match all pod objects that have best effort quality of service
	ResourceQuotaScopeBestEffort ResourceQuotaScope = "BestEffort"
	// Match all pod objects that do not have best effort quality of service
	ResourceQuotaScopeNotBestEffort ResourceQuotaScope = "NotBestEffort"
	// Match all pod objects that have priority class mentioned
	ResourceQuotaScopePriorityClass ResourceQuotaScope = "PriorityClass"
	// Match all pod objects that have cross-namespace pod (anti)affinity mentioned
	ResourceQuotaScopeCrossNamespacePodAffinity ResourceQuotaScope = "CrossNamespacePodAffinity"
)

// ResourceQuotaSpec defines the desired hard limits to enforce for Quota
type ResourceQuotaSpec struct {
	// Hard is the set of desired hard limits for each named resource
	// +optional
	Hard ResourceList
	// A collection of filters that must match each object tracked by a quota.
	// If not specified, the quota matches all objects.
	// +optional
	Scopes []ResourceQuotaScope
	// ScopeSelector is also a collection of filters like Scopes that must match each object tracked by a quota
	// but expressed using ScopeSelectorOperator in combination with possible values.
	// +optional
	ScopeSelector *ScopeSelector
}

// ScopeSelector represents the AND of the selectors represented
// by the scoped-resource selector terms.
type ScopeSelector struct {
	// A list of scope selector requirements by scope of the resources.
	// +optional
	MatchExpressions []ScopedResourceSelectorRequirement
}

// ScopedResourceSelectorRequirement is a selector that contains values, a scope name, and an operator
// that relates the scope name and values.
type ScopedResourceSelectorRequirement struct {
	// The name of the scope that the selector applies to.
	ScopeName ResourceQuotaScope
	// Represents a scope's relationship to a set of values.
	// Valid operators are In, NotIn, Exists, DoesNotExist.
	Operator ScopeSelectorOperator
	// An array of string values. If the operator is In or NotIn,
	// the values array must be non-empty. If the operator is Exists or DoesNotExist,
	// the values array must be empty.
	// This array is replaced during a strategic merge patch.
	// +optional
	Values []string
}

// ScopeSelectorOperator is the set of operators that can be used in
// a scope selector requirement.
type ScopeSelectorOperator string

// These are the valid values for ScopeSelectorOperator
const (
	ScopeSelectorOpIn           ScopeSelectorOperator = "In"
	ScopeSelectorOpNotIn        ScopeSelectorOperator = "NotIn"
	ScopeSelectorOpExists       ScopeSelectorOperator = "Exists"
	ScopeSelectorOpDoesNotExist ScopeSelectorOperator = "DoesNotExist"
)

// ResourceQuotaStatus defines the enforced hard limits and observed use
type ResourceQuotaStatus struct {
	// Hard is the set of enforced hard limits for each named resource
	// +optional
	Hard ResourceList
	// Used is the current observed total usage of the resource in the namespace
	// +optional
	Used ResourceList
}

// +k8s:deepcopy-gen:interfaces=k8s.io/apimachinery/pkg/runtime.Object

// ResourceQuota sets aggregate quota restrictions enforced per namespace
type ResourceQuota struct {
	metav1.TypeMeta
	// +optional
	metav1.ObjectMeta

	// Spec defines the desired quota
	// +optional
	Spec ResourceQuotaSpec

	// Status defines the actual enforced quota and its current usage
	// +optional
	Status ResourceQuotaStatus
}

// +k8s:deepcopy-gen:interfaces=k8s.io/apimachinery/pkg/runtime.Object

// ResourceQuotaList is a list of ResourceQuota items
type ResourceQuotaList struct {
	metav1.TypeMeta
	// +optional
	metav1.ListMeta

	// Items is a list of ResourceQuota objects
	Items []ResourceQuota
}

// +k8s:deepcopy-gen:interfaces=k8s.io/apimachinery/pkg/runtime.Object

// Secret holds secret data of a certain type.  The total bytes of the values in
// the Data field must be less than MaxSecretSize bytes.
type Secret struct {
	metav1.TypeMeta
	// +optional
	metav1.ObjectMeta

	// Immutable field, if set, ensures that data stored in the Secret cannot
	// be updated (only object metadata can be modified).
	// +optional
	Immutable *bool

	// Data contains the secret data. Each key must consist of alphanumeric
	// characters, '-', '_' or '.'. The serialized form of the secret data is a
	// base64 encoded string, representing the arbitrary (possibly non-string)
	// data value here.
	// +optional
	Data map[string][]byte `datapolicy:"password,security-key,token"`

	// Used to facilitate programmatic handling of secret data.
	// More info: https://kubernetes.io/docs/concepts/configuration/secret/#secret-types
	// +optional
	Type SecretType
}

// MaxSecretSize represents the max secret size.
const MaxSecretSize = 1 * 1024 * 1024

// SecretType defines the types of secrets
type SecretType string

// These are the valid values for SecretType
const (
	// SecretTypeOpaque is the default; arbitrary user-defined data
	SecretTypeOpaque SecretType = "Opaque"

	// SecretTypeServiceAccountToken contains a token that identifies a service account to the API
	//
	// Required fields:
	// - Secret.Annotations["kubernetes.io/service-account.name"] - the name of the ServiceAccount the token identifies
	// - Secret.Annotations["kubernetes.io/service-account.uid"] - the UID of the ServiceAccount the token identifies
	// - Secret.Data["token"] - a token that identifies the service account to the API
	SecretTypeServiceAccountToken SecretType = "kubernetes.io/service-account-token"

	// ServiceAccountNameKey is the key of the required annotation for SecretTypeServiceAccountToken secrets
	ServiceAccountNameKey = "kubernetes.io/service-account.name"
	// ServiceAccountUIDKey is the key of the required annotation for SecretTypeServiceAccountToken secrets
	ServiceAccountUIDKey = "kubernetes.io/service-account.uid"
	// ServiceAccountTokenKey is the key of the required data for SecretTypeServiceAccountToken secrets
	ServiceAccountTokenKey = "token"
	// ServiceAccountKubeconfigKey is the key of the optional kubeconfig data for SecretTypeServiceAccountToken secrets
	ServiceAccountKubeconfigKey = "kubernetes.kubeconfig"
	// ServiceAccountRootCAKey is the key of the optional root certificate authority for SecretTypeServiceAccountToken secrets
	ServiceAccountRootCAKey = "ca.crt"
	// ServiceAccountNamespaceKey is the key of the optional namespace to use as the default for namespaced API calls
	ServiceAccountNamespaceKey = "namespace"

	// SecretTypeDockercfg contains a dockercfg file that follows the same format rules as ~/.dockercfg
	//
	// Required fields:
	// - Secret.Data[".dockercfg"] - a serialized ~/.dockercfg file
	SecretTypeDockercfg SecretType = "kubernetes.io/dockercfg"

	// DockerConfigKey is the key of the required data for SecretTypeDockercfg secrets
	DockerConfigKey = ".dockercfg"

	// SecretTypeDockerConfigJSON contains a dockercfg file that follows the same format rules as ~/.docker/config.json
	//
	// Required fields:
	// - Secret.Data[".dockerconfigjson"] - a serialized ~/.docker/config.json file
	SecretTypeDockerConfigJSON SecretType = "kubernetes.io/dockerconfigjson"

	// DockerConfigJSONKey is the key of the required data for SecretTypeDockerConfigJson secrets
	DockerConfigJSONKey = ".dockerconfigjson"

	// SecretTypeBasicAuth contains data needed for basic authentication.
	//
	// Required at least one of fields:
	// - Secret.Data["username"] - username used for authentication
	// - Secret.Data["password"] - password or token needed for authentication
	SecretTypeBasicAuth SecretType = "kubernetes.io/basic-auth"

	// BasicAuthUsernameKey is the key of the username for SecretTypeBasicAuth secrets
	BasicAuthUsernameKey = "username"
	// BasicAuthPasswordKey is the key of the password or token for SecretTypeBasicAuth secrets
	BasicAuthPasswordKey = "password"

	// SecretTypeSSHAuth contains data needed for SSH authentication.
	//
	// Required field:
	// - Secret.Data["ssh-privatekey"] - private SSH key needed for authentication
	SecretTypeSSHAuth SecretType = "kubernetes.io/ssh-auth"

	// SSHAuthPrivateKey is the key of the required SSH private key for SecretTypeSSHAuth secrets
	SSHAuthPrivateKey = "ssh-privatekey"

	// SecretTypeTLS contains information about a TLS client or server secret. It
	// is primarily used with TLS termination of the Ingress resource, but may be
	// used in other types.
	//
	// Required fields:
	// - Secret.Data["tls.key"] - TLS private key.
	//   Secret.Data["tls.crt"] - TLS certificate.
	// TODO: Consider supporting different formats, specifying CA/destinationCA.
	SecretTypeTLS SecretType = "kubernetes.io/tls"

	// TLSCertKey is the key for tls certificates in a TLS secret.
	TLSCertKey = "tls.crt"
	// TLSPrivateKeyKey is the key for the private key field in a TLS secret.
	TLSPrivateKeyKey = "tls.key"
	// SecretTypeBootstrapToken is used during the automated bootstrap process (first
	// implemented by kubeadm). It stores tokens that are used to sign well known
	// ConfigMaps. They are used for authn.
	SecretTypeBootstrapToken SecretType = "bootstrap.kubernetes.io/token"
)

// +k8s:deepcopy-gen:interfaces=k8s.io/apimachinery/pkg/runtime.Object

// SecretList represents the list of secrets
type SecretList struct {
	metav1.TypeMeta
	// +optional
	metav1.ListMeta

	Items []Secret
}

// +k8s:deepcopy-gen:interfaces=k8s.io/apimachinery/pkg/runtime.Object

// ConfigMap holds configuration data for components or applications to consume.
type ConfigMap struct {
	metav1.TypeMeta
	// +optional
	metav1.ObjectMeta

	// Immutable field, if set, ensures that data stored in the ConfigMap cannot
	// be updated (only object metadata can be modified).
	// +optional
	Immutable *bool

	// Data contains the configuration data.
	// Each key must consist of alphanumeric characters, '-', '_' or '.'.
	// Values with non-UTF-8 byte sequences must use the BinaryData field.
	// The keys stored in Data must not overlap with the keys in
	// the BinaryData field, this is enforced during validation process.
	// +optional
	Data map[string]string

	// BinaryData contains the binary data.
	// Each key must consist of alphanumeric characters, '-', '_' or '.'.
	// BinaryData can contain byte sequences that are not in the UTF-8 range.
	// The keys stored in BinaryData must not overlap with the ones in
	// the Data field, this is enforced during validation process.
	// Using this field will require 1.10+ apiserver and
	// kubelet.
	// +optional
	BinaryData map[string][]byte
}

// +k8s:deepcopy-gen:interfaces=k8s.io/apimachinery/pkg/runtime.Object

// ConfigMapList is a resource containing a list of ConfigMap objects.
type ConfigMapList struct {
	metav1.TypeMeta
	// +optional
	metav1.ListMeta

	// Items is the list of ConfigMaps.
	Items []ConfigMap
}

// These constants are for remote command execution and port forwarding and are
// used by both the client side and server side components.
//
// This is probably not the ideal place for them, but it didn't seem worth it
// to create pkg/exec and pkg/portforward just to contain a single file with
// constants in it.  Suggestions for more appropriate alternatives are
// definitely welcome!
const (
	// Enable stdin for remote command execution
	ExecStdinParam = "input"
	// Enable stdout for remote command execution
	ExecStdoutParam = "output"
	// Enable stderr for remote command execution
	ExecStderrParam = "error"
	// Enable TTY for remote command execution
	ExecTTYParam = "tty"
	// Command to run for remote command execution
	ExecCommandParam = "command"

	// Name of header that specifies stream type
	StreamType = "streamType"
	// Value for streamType header for stdin stream
	StreamTypeStdin = "stdin"
	// Value for streamType header for stdout stream
	StreamTypeStdout = "stdout"
	// Value for streamType header for stderr stream
	StreamTypeStderr = "stderr"
	// Value for streamType header for data stream
	StreamTypeData = "data"
	// Value for streamType header for error stream
	StreamTypeError = "error"
	// Value for streamType header for terminal resize stream
	StreamTypeResize = "resize"

	// Name of header that specifies the port being forwarded
	PortHeader = "port"
	// Name of header that specifies a request ID used to associate the error
	// and data streams for a single forwarded connection
	PortForwardRequestIDHeader = "requestID"
)

// ComponentConditionType defines type and constants for component health validation.
type ComponentConditionType string

// These are the valid conditions for the component.
const (
	ComponentHealthy ComponentConditionType = "Healthy"
)

// ComponentCondition represents the condition of a component
type ComponentCondition struct {
	Type   ComponentConditionType
	Status ConditionStatus
	// +optional
	Message string
	// +optional
	Error string
}

// +k8s:deepcopy-gen:interfaces=k8s.io/apimachinery/pkg/runtime.Object

// ComponentStatus (and ComponentStatusList) holds the cluster validation info.
// Deprecated: This API is deprecated in v1.19+
type ComponentStatus struct {
	metav1.TypeMeta
	// +optional
	metav1.ObjectMeta

	// +optional
	Conditions []ComponentCondition
}

// +k8s:deepcopy-gen:interfaces=k8s.io/apimachinery/pkg/runtime.Object

// ComponentStatusList represents the list of component statuses
// Deprecated: This API is deprecated in v1.19+
type ComponentStatusList struct {
	metav1.TypeMeta
	// +optional
	metav1.ListMeta

	Items []ComponentStatus
}

// SecurityContext holds security configuration that will be applied to a container.
// Some fields are present in both SecurityContext and PodSecurityContext.  When both
// are set, the values in SecurityContext take precedence.
type SecurityContext struct {
	// The capabilities to add/drop when running containers.
	// Defaults to the default set of capabilities granted by the container runtime.
	// Note that this field cannot be set when spec.os.name is windows.
	// +optional
	Capabilities *Capabilities
	// Run container in privileged mode.
	// Processes in privileged containers are essentially equivalent to root on the host.
	// Defaults to false.
	// Note that this field cannot be set when spec.os.name is windows.
	// +optional
	Privileged *bool
	// The SELinux context to be applied to the container.
	// If unspecified, the container runtime will allocate a random SELinux context for each
	// container.  May also be set in PodSecurityContext.  If set in both SecurityContext and
	// PodSecurityContext, the value specified in SecurityContext takes precedence.
	// Note that this field cannot be set when spec.os.name is windows.
	// +optional
	SELinuxOptions *SELinuxOptions
	// The Windows specific settings applied to all containers.
	// If unspecified, the options from the PodSecurityContext will be used.
	// If set in both SecurityContext and PodSecurityContext, the value specified in SecurityContext takes precedence.
	// Note that this field cannot be set when spec.os.name is linux.
	// +optional
	WindowsOptions *WindowsSecurityContextOptions
	// The UID to run the entrypoint of the container process.
	// Defaults to user specified in image metadata if unspecified.
	// May also be set in PodSecurityContext.  If set in both SecurityContext and
	// PodSecurityContext, the value specified in SecurityContext takes precedence.
	// Note that this field cannot be set when spec.os.name is windows.
	// +optional
	RunAsUser *int64
	// The GID to run the entrypoint of the container process.
	// Uses runtime default if unset.
	// May also be set in PodSecurityContext.  If set in both SecurityContext and
	// PodSecurityContext, the value specified in SecurityContext takes precedence.
	// Note that this field cannot be set when spec.os.name is windows.
	// +optional
	RunAsGroup *int64
	// Indicates that the container must run as a non-root user.
	// If true, the Kubelet will validate the image at runtime to ensure that it
	// does not run as UID 0 (root) and fail to start the container if it does.
	// If unset or false, no such validation will be performed.
	// May also be set in PodSecurityContext.  If set in both SecurityContext and
	// PodSecurityContext, the value specified in SecurityContext takes precedence.
	// +optional
	RunAsNonRoot *bool
	// The read-only root filesystem allows you to restrict the locations that an application can write
	// files to, ensuring the persistent data can only be written to mounts.
	// Note that this field cannot be set when spec.os.name is windows.
	// +optional
	ReadOnlyRootFilesystem *bool
	// AllowPrivilegeEscalation controls whether a process can gain more
	// privileges than its parent process. This bool directly controls if
	// the no_new_privs flag will be set on the container process.
	// Note that this field cannot be set when spec.os.name is windows.
	// +optional
	AllowPrivilegeEscalation *bool
	// ProcMount denotes the type of proc mount to use for the containers.
	// The default is DefaultProcMount which uses the container runtime defaults for
	// readonly paths and masked paths.
	// Note that this field cannot be set when spec.os.name is windows.
	// +optional
	ProcMount *ProcMountType
	// The seccomp options to use by this container. If seccomp options are
	// provided at both the pod & container level, the container options
	// override the pod options.
	// Note that this field cannot be set when spec.os.name is windows.
	// +optional
	SeccompProfile *SeccompProfile
}

// ProcMountType defines the type of proc mount
type ProcMountType string

const (
	// DefaultProcMount uses the container runtime defaults for readonly and masked
	// paths for /proc.  Most container runtimes mask certain paths in /proc to avoid
	// accidental security exposure of special devices or information.
	DefaultProcMount ProcMountType = "Default"

	// UnmaskedProcMount bypasses the default masking behavior of the container
	// runtime and ensures the newly created /proc the container stays intact with
	// no modifications.
	UnmaskedProcMount ProcMountType = "Unmasked"
)

// SELinuxOptions are the labels to be applied to the container.
type SELinuxOptions struct {
	// SELinux user label
	// +optional
	User string
	// SELinux role label
	// +optional
	Role string
	// SELinux type label
	// +optional
	Type string
	// SELinux level label.
	// +optional
	Level string
}

// WindowsSecurityContextOptions contain Windows-specific options and credentials.
type WindowsSecurityContextOptions struct {
	// GMSACredentialSpecName is the name of the GMSA credential spec to use.
	// +optional
	GMSACredentialSpecName *string

	// GMSACredentialSpec is where the GMSA admission webhook
	// (https://github.com/kubernetes-sigs/windows-gmsa) inlines the contents of the
	// GMSA credential spec named by the GMSACredentialSpecName field.
	// +optional
	GMSACredentialSpec *string

	// The UserName in Windows to run the entrypoint of the container process.
	// Defaults to the user specified in image metadata if unspecified.
	// May also be set in PodSecurityContext. If set in both SecurityContext and
	// PodSecurityContext, the value specified in SecurityContext takes precedence.
	// +optional
	RunAsUserName *string

	// HostProcess determines if a container should be run as a 'Host Process' container.
	// This field is alpha-level and will only be honored by components that enable the
	// WindowsHostProcessContainers feature flag. Setting this field without the feature
	// flag will result in errors when validating the Pod. All of a Pod's containers must
	// have the same effective HostProcess value (it is not allowed to have a mix of HostProcess
	// containers and non-HostProcess containers).  In addition, if HostProcess is true
	// then HostNetwork must also be set to true.
	// +optional
	HostProcess *bool
}

// +k8s:deepcopy-gen:interfaces=k8s.io/apimachinery/pkg/runtime.Object

// RangeAllocation is an opaque API object (not exposed to end users) that can be persisted to record
// the global allocation state of the cluster. The schema of Range and Data generic, in that Range
// should be a string representation of the inputs to a range (for instance, for IP allocation it
// might be a CIDR) and Data is an opaque blob understood by an allocator which is typically a
// binary range.  Consumers should use annotations to record additional information (schema version,
// data encoding hints). A range allocation should *ALWAYS* be recreatable at any time by observation
// of the cluster, thus the object is less strongly typed than most.
type RangeAllocation struct {
	metav1.TypeMeta
	// +optional
	metav1.ObjectMeta
	// A string representing a unique label for a range of resources, such as a CIDR "10.0.0.0/8" or
	// port range "10000-30000". Range is not strongly schema'd here. The Range is expected to define
	// a start and end unless there is an implicit end.
	Range string
	// A byte array representing the serialized state of a range allocation. Additional clarifiers on
	// the type or format of data should be represented with annotations. For IP allocations, this is
	// represented as a bit array starting at the base IP of the CIDR in Range, with each bit representing
	// a single allocated address (the fifth bit on CIDR 10.0.0.0/8 is 10.0.0.4).
	Data []byte
}

const (
	// DefaultHardPodAffinitySymmetricWeight is the weight of implicit PreferredDuringScheduling affinity rule.
	//
	// RequiredDuringScheduling affinity is not symmetric, but there is an implicit PreferredDuringScheduling affinity rule
	// corresponding to every RequiredDuringScheduling affinity rule.
	// When the --hard-pod-affinity-weight scheduler flag is not specified,
	// DefaultHardPodAffinityWeight defines the weight of the implicit PreferredDuringScheduling affinity rule.
	DefaultHardPodAffinitySymmetricWeight int32 = 1
)

// UnsatisfiableConstraintAction defines the actions that can be taken for an
// unsatisfiable constraint.
type UnsatisfiableConstraintAction string

const (
	// DoNotSchedule instructs the scheduler not to schedule the pod
	// when constraints are not satisfied.
	DoNotSchedule UnsatisfiableConstraintAction = "DoNotSchedule"
	// ScheduleAnyway instructs the scheduler to schedule the pod
	// even if constraints are not satisfied.
	ScheduleAnyway UnsatisfiableConstraintAction = "ScheduleAnyway"
)

// NodeInclusionPolicy defines the type of node inclusion policy
// +enum
type NodeInclusionPolicy string

const (
	// NodeInclusionPolicyIgnore means ignore this scheduling directive when calculating pod topology spread skew.
	NodeInclusionPolicyIgnore NodeInclusionPolicy = "Ignore"
	// NodeInclusionPolicyHonor means use this scheduling directive when calculating pod topology spread skew.
	NodeInclusionPolicyHonor NodeInclusionPolicy = "Honor"
)

// TopologySpreadConstraint specifies how to spread matching pods among the given topology.
type TopologySpreadConstraint struct {
	// MaxSkew describes the degree to which pods may be unevenly distributed.
	// When `whenUnsatisfiable=DoNotSchedule`, it is the maximum permitted difference
	// between the number of matching pods in the target topology and the global minimum.
	// The global minimum is the minimum number of matching pods in an eligible domain
	// or zero if the number of eligible domains is less than MinDomains.
	// For example, in a 3-zone cluster, MaxSkew is set to 1, and pods with the same
	// labelSelector spread as 2/2/1:
	// In this case, the global minimum is 1.
	// +-------+-------+-------+
	// | zone1 | zone2 | zone3 |
	// +-------+-------+-------+
	// |  P P  |  P P  |   P   |
	// +-------+-------+-------+
	// - if MaxSkew is 1, incoming pod can only be scheduled to zone3 to become 2/2/2;
	// scheduling it onto zone1(zone2) would make the ActualSkew(3-1) on zone1(zone2)
	// violate MaxSkew(1).
	// - if MaxSkew is 2, incoming pod can be scheduled onto any zone.
	// When `whenUnsatisfiable=ScheduleAnyway`, it is used to give higher precedence
	// to topologies that satisfy it.
	// It's a required field. Default value is 1 and 0 is not allowed.
	MaxSkew int32
	// TopologyKey is the key of node labels. Nodes that have a label with this key
	// and identical values are considered to be in the same topology.
	// We consider each <key, value> as a "bucket", and try to put balanced number
	// of pods into each bucket.
	// We define a domain as a particular instance of a topology.
<<<<<<< HEAD
	// Also, we define an eligible domain as a domain whose nodes match the node selector.
=======
	// Also, we define an eligible domain as a domain whose nodes meet the requirements of
	// nodeAffinityPolicy and nodeTaintsPolicy.
>>>>>>> d2b22ad6
	// e.g. If TopologyKey is "kubernetes.io/hostname", each Node is a domain of that topology.
	// And, if TopologyKey is "topology.kubernetes.io/zone", each zone is a domain of that topology.
	// It's a required field.
	TopologyKey string
	// WhenUnsatisfiable indicates how to deal with a pod if it doesn't satisfy
	// the spread constraint.
	// - DoNotSchedule (default) tells the scheduler not to schedule it.
	// - ScheduleAnyway tells the scheduler to schedule the pod in any location,
	//   but giving higher precedence to topologies that would help reduce the
	//   skew.
	// A constraint is considered "Unsatisfiable" for an incoming pod
	// if and only if every possible node assignment for that pod would violate
	// "MaxSkew" on some topology.
	// For example, in a 3-zone cluster, MaxSkew is set to 1, and pods with the same
	// labelSelector spread as 3/1/1:
	// +-------+-------+-------+
	// | zone1 | zone2 | zone3 |
	// +-------+-------+-------+
	// | P P P |   P   |   P   |
	// +-------+-------+-------+
	// If WhenUnsatisfiable is set to DoNotSchedule, incoming pod can only be scheduled
	// to zone2(zone3) to become 3/2/1(3/1/2) as ActualSkew(2-1) on zone2(zone3) satisfies
	// MaxSkew(1). In other words, the cluster can still be imbalanced, but scheduler
	// won't make it *more* imbalanced.
	// It's a required field.
	WhenUnsatisfiable UnsatisfiableConstraintAction
	// LabelSelector is used to find matching pods.
	// Pods that match this label selector are counted to determine the number of pods
	// in their corresponding topology domain.
	// +optional
	LabelSelector *metav1.LabelSelector
	// MinDomains indicates a minimum number of eligible domains.
	// When the number of eligible domains with matching topology keys is less than minDomains,
	// Pod Topology Spread treats "global minimum" as 0, and then the calculation of Skew is performed.
	// And when the number of eligible domains with matching topology keys equals or greater than minDomains,
	// this value has no effect on scheduling.
	// As a result, when the number of eligible domains is less than minDomains,
	// scheduler won't schedule more than maxSkew Pods to those domains.
	// If value is nil, the constraint behaves as if MinDomains is equal to 1.
	// Valid values are integers greater than 0.
	// When value is not nil, WhenUnsatisfiable must be DoNotSchedule.
	//
	// For example, in a 3-zone cluster, MaxSkew is set to 2, MinDomains is set to 5 and pods with the same
	// labelSelector spread as 2/2/2:
	// +-------+-------+-------+
	// | zone1 | zone2 | zone3 |
	// +-------+-------+-------+
	// |  P P  |  P P  |  P P  |
	// +-------+-------+-------+
	// The number of domains is less than 5(MinDomains), so "global minimum" is treated as 0.
	// In this situation, new pod with the same labelSelector cannot be scheduled,
	// because computed skew will be 3(3 - 0) if new Pod is scheduled to any of the three zones,
	// it will violate MaxSkew.
	//
<<<<<<< HEAD
	// This is an alpha field and requires enabling MinDomainsInPodTopologySpread feature gate.
	// +optional
	MinDomains *int32
=======
	// This is a beta field and requires the MinDomainsInPodTopologySpread feature gate to be enabled (enabled by default).
	// +optional
	MinDomains *int32
	// NodeAffinityPolicy indicates how we will treat Pod's nodeAffinity/nodeSelector
	// when calculating pod topology spread skew. Options are:
	// - Honor: only nodes matching nodeAffinity/nodeSelector are included in the calculations.
	// - Ignore: nodeAffinity/nodeSelector are ignored. All nodes are included in the calculations.
	//
	// If this value is nil, the behavior is equivalent to the Honor policy.
	// This is a alpha-level feature enabled by the NodeInclusionPolicyInPodTopologySpread feature flag.
	// +optional
	NodeAffinityPolicy *NodeInclusionPolicy
	// NodeTaintsPolicy indicates how we will treat node taints when calculating
	// pod topology spread skew. Options are:
	// - Honor: nodes without taints, along with tainted nodes for which the incoming pod
	// has a toleration, are included.
	// - Ignore: node taints are ignored. All nodes are included.
	//
	// If this value is nil, the behavior is equivalent to the Ignore policy.
	// This is a alpha-level feature enabled by the NodeInclusionPolicyInPodTopologySpread feature flag.
	// +optional
	NodeTaintsPolicy *NodeInclusionPolicy
	// MatchLabelKeys is a set of pod label keys to select the pods over which
	// spreading will be calculated. The keys are used to lookup values from the
	// incoming pod labels, those key-value labels are ANDed with labelSelector
	// to select the group of existing pods over which spreading will be calculated
	// for the incoming pod. Keys that don't exist in the incoming pod labels will
	// be ignored. A null or empty list means only match against labelSelector.
	// +listType=atomic
	// +optional
	MatchLabelKeys []string
>>>>>>> d2b22ad6
}

// These are the built-in errors for PortStatus.
const (
	// MixedProtocolNotSupported error in PortStatus means that the cloud provider
	// can't ensure the port on the load balancer because mixed values of protocols
	// on the same LoadBalancer type of Service are not supported by the cloud provider.
	MixedProtocolNotSupported = "MixedProtocolNotSupported"
)

// PortStatus represents the error condition of a service port
type PortStatus struct {
	// Port is the port number of the service port of which status is recorded here
	Port int32
	// Protocol is the protocol of the service port of which status is recorded here
	Protocol Protocol
	// Error is to record the problem with the service port
	// The format of the error shall comply with the following rules:
	// - built-in error values shall be specified in this file and those shall use
	//   CamelCase names
	// - cloud provider specific error values must have names that comply with the
	//   format foo.example.com/CamelCase.
	// ---
	// The regex it matches is (dns1123SubdomainFmt/)?(qualifiedNameFmt)
	// +optional
	// +kubebuilder:validation:Required
	// +kubebuilder:validation:Pattern=`^([a-z0-9]([-a-z0-9]*[a-z0-9])?(\.[a-z0-9]([-a-z0-9]*[a-z0-9])?)*/)?(([A-Za-z0-9][-A-Za-z0-9_.]*)?[A-Za-z0-9])$`
	// +kubebuilder:validation:MaxLength=316
	Error *string
}<|MERGE_RESOLUTION|>--- conflicted
+++ resolved
@@ -2996,10 +2996,6 @@
 	// - spec.containers[*].securityContext.runAsUser
 	// - spec.containers[*].securityContext.runAsGroup
 	// +optional
-<<<<<<< HEAD
-	// This is a beta field and requires the IdentifyPodOS feature
-=======
->>>>>>> d2b22ad6
 	OS *PodOS
 }
 
@@ -5676,12 +5672,8 @@
 	// We consider each <key, value> as a "bucket", and try to put balanced number
 	// of pods into each bucket.
 	// We define a domain as a particular instance of a topology.
-<<<<<<< HEAD
-	// Also, we define an eligible domain as a domain whose nodes match the node selector.
-=======
 	// Also, we define an eligible domain as a domain whose nodes meet the requirements of
 	// nodeAffinityPolicy and nodeTaintsPolicy.
->>>>>>> d2b22ad6
 	// e.g. If TopologyKey is "kubernetes.io/hostname", each Node is a domain of that topology.
 	// And, if TopologyKey is "topology.kubernetes.io/zone", each zone is a domain of that topology.
 	// It's a required field.
@@ -5736,11 +5728,6 @@
 	// because computed skew will be 3(3 - 0) if new Pod is scheduled to any of the three zones,
 	// it will violate MaxSkew.
 	//
-<<<<<<< HEAD
-	// This is an alpha field and requires enabling MinDomainsInPodTopologySpread feature gate.
-	// +optional
-	MinDomains *int32
-=======
 	// This is a beta field and requires the MinDomainsInPodTopologySpread feature gate to be enabled (enabled by default).
 	// +optional
 	MinDomains *int32
@@ -5772,7 +5759,6 @@
 	// +listType=atomic
 	// +optional
 	MatchLabelKeys []string
->>>>>>> d2b22ad6
 }
 
 // These are the built-in errors for PortStatus.
