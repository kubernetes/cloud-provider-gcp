//go:build !providerless
// +build !providerless

/*
Copyright 2017 The Kubernetes Authors.

Licensed under the Apache License, Version 2.0 (the "License");
you may not use this file except in compliance with the License.
You may obtain a copy of the License at

    http://www.apache.org/licenses/LICENSE-2.0

Unless required by applicable law or agreed to in writing, software
distributed under the License is distributed on an "AS IS" BASIS,
WITHOUT WARRANTIES OR CONDITIONS OF ANY KIND, either express or implied.
See the License for the specific language governing permissions and
limitations under the License.
*/

package gce

import (
	"context"
	"fmt"
	"reflect"
	"strings"
	"testing"

	"github.com/stretchr/testify/assert"
	"github.com/stretchr/testify/require"
	compute "google.golang.org/api/compute/v1"
	cloudprovider "k8s.io/cloud-provider"

	"github.com/GoogleCloudPlatform/k8s-cloud-provider/pkg/cloud"
	"github.com/GoogleCloudPlatform/k8s-cloud-provider/pkg/cloud/meta"
	"github.com/GoogleCloudPlatform/k8s-cloud-provider/pkg/cloud/mock"
	"k8s.io/apimachinery/pkg/types"
	"k8s.io/apimachinery/pkg/util/intstr"
	"k8s.io/apimachinery/pkg/util/json"
	"k8s.io/apimachinery/pkg/util/sets"
	"k8s.io/client-go/tools/record"
	utilnet "k8s.io/utils/net"
)

const (
	eventMsgFirewallChange = "Firewall change required by security admin"
)

func TestEnsureStaticIP(t *testing.T) {
	t.Parallel()

	gce, err := fakeGCECloud(DefaultTestClusterValues())
	require.NoError(t, err)

	ipName := "some-static-ip"
	serviceName := "some-service"

	// First ensure call
	ip, existed, err := ensureStaticIP(gce, ipName, serviceName, gce.region, "", cloud.NetworkTierDefault)
	if err != nil || existed {
		t.Fatalf(`ensureStaticIP(%v, %v, %v, %v, "") = %v, %v, %v; want valid ip, false, nil`, gce, ipName, serviceName, gce.region, ip, existed, err)
	}

	// Second ensure call
	var ipPrime string
	ipPrime, existed, err = ensureStaticIP(gce, ipName, serviceName, gce.region, ip, cloud.NetworkTierDefault)
	if err != nil || !existed || ip != ipPrime {
		t.Fatalf(`ensureStaticIP(%v, %v, %v, %v, %v) = %v, %v, %v; want %v, true, nil`, gce, ipName, serviceName, gce.region, ip, ipPrime, existed, err, ip)
	}

	// Ensure call with different name
	ipName = "another-name-for-static-ip"
	ipPrime, existed, err = ensureStaticIP(gce, ipName, serviceName, gce.region, ip, cloud.NetworkTierDefault)
	if err != nil || !existed || ip != ipPrime {
		t.Fatalf(`ensureStaticIP(%v, %v, %v, %v, %v) = %v, %v, %v; want %v, true, nil`, gce, ipName, serviceName, gce.region, ip, ipPrime, existed, err, ip)
	}
}

func TestEnsureStaticIPWithTier(t *testing.T) {
	t.Parallel()

	s, err := fakeGCECloud(DefaultTestClusterValues())
	require.NoError(t, err)

	serviceName := "some-service"

	for desc, tc := range map[string]struct {
		name     string
		netTier  cloud.NetworkTier
		expected string
	}{
		"Premium (default)": {
			name:     "foo-1",
			netTier:  cloud.NetworkTierPremium,
			expected: "PREMIUM",
		},
		"Standard": {
			name:     "foo-2",
			netTier:  cloud.NetworkTierStandard,
			expected: "STANDARD",
		},
	} {
		t.Run(desc, func(t *testing.T) {
			ip, existed, err := ensureStaticIP(s, tc.name, serviceName, s.region, "", tc.netTier)
			assert.NoError(t, err)
			assert.False(t, existed)
			assert.NotEqual(t, ip, "")
			// Get the Address from the fake address service and verify that the tier
			// is set correctly.
			Addr, err := s.GetRegionAddress(tc.name, s.region)
			require.NoError(t, err)
			assert.Equal(t, tc.expected, Addr.NetworkTier)
		})
	}
}

func TestVerifyRequestedIP(t *testing.T) {
	t.Parallel()

	lbRef := "test-lb"

	for desc, tc := range map[string]struct {
		requestedIP     string
		fwdRuleIP       string
		netTier         cloud.NetworkTier
		addrList        []*compute.Address
		expectErr       bool
		expectUserOwned bool
	}{
		"requested IP exists": {
			requestedIP:     "1.1.1.1",
			netTier:         cloud.NetworkTierPremium,
			addrList:        []*compute.Address{{Name: "foo", Address: "1.1.1.1", NetworkTier: "PREMIUM"}},
			expectErr:       false,
			expectUserOwned: true,
		},
		"requested IP is not static, but is in use by the fwd rule": {
			requestedIP: "1.1.1.1",
			fwdRuleIP:   "1.1.1.1",
			netTier:     cloud.NetworkTierPremium,
			expectErr:   false,
		},
		"requested IP is not static and is not used by the fwd rule": {
			requestedIP: "1.1.1.1",
			fwdRuleIP:   "2.2.2.2",
			netTier:     cloud.NetworkTierPremium,
			expectErr:   true,
		},
		"no requested IP": {
			netTier:   cloud.NetworkTierPremium,
			expectErr: false,
		},
		"requested IP exists, but network tier does not match": {
			requestedIP: "1.1.1.1",
			netTier:     cloud.NetworkTierStandard,
			addrList:    []*compute.Address{{Name: "foo", Address: "1.1.1.1", NetworkTier: "PREMIUM"}},
			expectErr:   true,
		},
	} {
		t.Run(desc, func(t *testing.T) {
			s, err := fakeGCECloud(DefaultTestClusterValues())
			require.NoError(t, err)

			for _, addr := range tc.addrList {
				s.ReserveRegionAddress(addr, s.region)
			}
			isUserOwnedIP, err := verifyUserRequestedIP(s, s.region, tc.requestedIP, tc.fwdRuleIP, lbRef, tc.netTier)
			assert.Equal(t, tc.expectErr, err != nil, fmt.Sprintf("err: %v", err))
			assert.Equal(t, tc.expectUserOwned, isUserOwnedIP)
		})
	}
}

func TestCreateForwardingRuleWithTier(t *testing.T) {
	t.Parallel()

	// Common variables among the tests.
	ports := []v1.ServicePort{{Name: "foo", Protocol: v1.ProtocolTCP, Port: int32(123)}}
	target := "test-target-pool"
	vals := DefaultTestClusterValues()
	serviceName := "foo-svc"

	baseLinkURL := "https://www.googleapis.com/compute/%v/projects/%v/regions/%v/forwardingRules/%v"

	for desc, tc := range map[string]struct {
		netTier      cloud.NetworkTier
		expectedRule *compute.ForwardingRule
	}{
		"Premium tier": {
			netTier: cloud.NetworkTierPremium,
			expectedRule: &compute.ForwardingRule{
				Name:        "lb-1",
				Description: `{"kubernetes.io/service-name":"foo-svc"}`,
				IPAddress:   "1.1.1.1",
				IPProtocol:  "TCP",
				PortRange:   "123-123",
				Target:      target,
				NetworkTier: "PREMIUM",
				SelfLink:    fmt.Sprintf(baseLinkURL, "v1", vals.ProjectID, vals.Region, "lb-1"),
			},
		},
		"Standard tier": {
			netTier: cloud.NetworkTierStandard,
			expectedRule: &compute.ForwardingRule{
				Name:        "lb-2",
				Description: `{"kubernetes.io/service-name":"foo-svc"}`,
				IPAddress:   "2.2.2.2",
				IPProtocol:  "TCP",
				PortRange:   "123-123",
				Target:      target,
				NetworkTier: "STANDARD",
				SelfLink:    fmt.Sprintf(baseLinkURL, "v1", vals.ProjectID, vals.Region, "lb-2"),
			},
		},
	} {
		t.Run(desc, func(t *testing.T) {
			s, err := fakeGCECloud(vals)
			require.NoError(t, err)

			lbName := tc.expectedRule.Name
			ipAddr := tc.expectedRule.IPAddress

			err = createForwardingRule(s, lbName, serviceName, s.region, ipAddr, target, ports, tc.netTier)
			assert.NoError(t, err)

			Rule, err := s.GetRegionForwardingRule(lbName, s.region)
			assert.NoError(t, err)
			assert.Equal(t, tc.expectedRule, Rule)
		})
	}
}

func TestDeleteAddressWithWrongTier(t *testing.T) {
	t.Parallel()

	lbRef := "test-lb"

	s, err := fakeGCECloud(DefaultTestClusterValues())
	require.NoError(t, err)

	for desc, tc := range map[string]struct {
		addrName     string
		netTier      cloud.NetworkTier
		addrList     []*compute.Address
		expectDelete bool
	}{
		"Network tiers (premium) match; do nothing": {
			addrName: "foo1",
			netTier:  cloud.NetworkTierPremium,
			addrList: []*compute.Address{{Name: "foo1", Address: "1.1.1.1", NetworkTier: "PREMIUM"}},
		},
		"Network tiers (standard) match; do nothing": {
			addrName: "foo2",
			netTier:  cloud.NetworkTierStandard,
			addrList: []*compute.Address{{Name: "foo2", Address: "1.1.1.2", NetworkTier: "STANDARD"}},
		},
		"Wrong network tier (standard); delete address": {
			addrName:     "foo3",
			netTier:      cloud.NetworkTierPremium,
			addrList:     []*compute.Address{{Name: "foo3", Address: "1.1.1.3", NetworkTier: "STANDARD"}},
			expectDelete: true,
		},
		"Wrong network tier (premium); delete address": {
			addrName:     "foo4",
			netTier:      cloud.NetworkTierStandard,
			addrList:     []*compute.Address{{Name: "foo4", Address: "1.1.1.4", NetworkTier: "PREMIUM"}},
			expectDelete: true,
		},
	} {
		t.Run(desc, func(t *testing.T) {
			for _, addr := range tc.addrList {
				s.ReserveRegionAddress(addr, s.region)
			}

			// Sanity check to ensure we inject the right address.
			_, err = s.GetRegionAddress(tc.addrName, s.region)
			require.NoError(t, err)

			err = deleteAddressWithWrongTier(s, s.region, tc.addrName, lbRef, tc.netTier)
			assert.NoError(t, err)
			// Check whether the address still exists.
			_, err = s.GetRegionAddress(tc.addrName, s.region)
			if tc.expectDelete {
				assert.True(t, isNotFound(err))
			} else {
				assert.NoError(t, err)
			}
		})
	}
}

func createExternalLoadBalancer(gce *Cloud, svc *v1.Service, nodeNames []string, clusterName, clusterID, zoneName string) (*v1.LoadBalancerStatus, error) {
	nodes, err := createAndInsertNodes(gce, nodeNames, zoneName)
	if err != nil {
		return nil, err
	}

	return gce.ensureExternalLoadBalancer(
		clusterName,
		clusterID,
		svc,
		nil,
		nodes,
	)
}

func TestShouldNotRecreateLBWhenNetworkTiersMismatch(t *testing.T) {
	t.Parallel()

	vals := DefaultTestClusterValues()
	nodeNames := []string{"test-node-1"}

	gce, err := fakeGCECloud(vals)
	require.NoError(t, err)
	svc := fakeLoadbalancerService("")
	nodes, err := createAndInsertNodes(gce, nodeNames, vals.ZoneName)
	require.NoError(t, err)
	staticIP := "1.2.3.4"
	gce.ReserveRegionAddress(&compute.Address{Address: staticIP, Name: "foo", NetworkTier: cloud.NetworkTierStandard.ToGCEValue()}, vals.Region)

	for _, tc := range []struct {
		desc          string
		mutateSvc     func(service *v1.Service)
		expectNetTier string
		expectError   bool
	}{
		{
			desc: "initial LB config with standard network tier annotation",
			mutateSvc: func(service *v1.Service) {
				svc.Annotations[NetworkTierAnnotationKey] = string(NetworkTierAnnotationStandard)
			},
			expectNetTier: NetworkTierAnnotationStandard.ToGCEValue(),
		},
		{
			desc: "svc changed to empty network tier annotation",
			mutateSvc: func(service *v1.Service) {
				svc.Annotations = make(map[string]string)
			},
			expectNetTier: NetworkTierAnnotationStandard.ToGCEValue(),
		},
		{
			desc: "network tier annotation changed to premium",
			mutateSvc: func(service *v1.Service) {
				svc.Annotations[NetworkTierAnnotationKey] = string(NetworkTierAnnotationPremium)
			},
			expectNetTier: NetworkTierAnnotationPremium.ToGCEValue(),
		},
		{
			desc: " Network tiers annotation set to Standard and reserved static IP is specified",
			mutateSvc: func(service *v1.Service) {
				svc.Annotations[NetworkTierAnnotationKey] = string(NetworkTierAnnotationStandard)
				svc.Spec.LoadBalancerIP = staticIP

			},
			expectNetTier: NetworkTierAnnotationStandard.ToGCEValue(),
		},
		{
			desc: "svc changed to empty network tier annotation with static ip",
			mutateSvc: func(service *v1.Service) {
				svc.Annotations = make(map[string]string)
			},
			expectNetTier: NetworkTierAnnotationStandard.ToGCEValue(),
			expectError:   true,
		},
	} {
		tc.mutateSvc(svc)
		status, err := gce.ensureExternalLoadBalancer(vals.ClusterName, vals.ClusterID, svc, nil, nodes)
		if tc.expectError {
			if err == nil {
				t.Errorf("for test case %q, expect errror != nil, but got %v", tc.desc, err)
			}
		} else {
			assert.NoError(t, err)
			assert.NotEmpty(t, status.Ingress)
		}

		lbName := gce.GetLoadBalancerName(context.TODO(), "", svc)
		fwdRule, err := gce.GetRegionForwardingRule(lbName, gce.region)
		assert.NoError(t, err)
		if fwdRule.NetworkTier != tc.expectNetTier {
			t.Fatalf("for test case %q, expect fwdRule.NetworkTier == %q, got %v ", tc.desc, tc.expectNetTier, fwdRule.NetworkTier)
		}
		assertExternalLbResources(t, gce, svc, vals, nodeNames)
	}
}

func TestEnsureExternalLoadBalancer(t *testing.T) {
	t.Parallel()

	vals := DefaultTestClusterValues()
	nodeNames := []string{"test-node-1"}

	gce, err := fakeGCECloud(vals)
	require.NoError(t, err)

	svc := fakeLoadbalancerService("")
	status, err := createExternalLoadBalancer(gce, svc, nodeNames, vals.ClusterName, vals.ClusterID, vals.ZoneName)
	assert.NoError(t, err)
	assert.NotEmpty(t, status.Ingress)

	assertExternalLbResources(t, gce, svc, vals, nodeNames)
}

func TestUpdateExternalLoadBalancer(t *testing.T) {
	t.Parallel()

	vals := DefaultTestClusterValues()
	nodeName := "test-node-1"

	gce, err := fakeGCECloud((DefaultTestClusterValues()))
	require.NoError(t, err)

	svc := fakeLoadbalancerService("")
	_, err = createExternalLoadBalancer(gce, svc, []string{nodeName}, vals.ClusterName, vals.ClusterID, vals.ZoneName)
	assert.NoError(t, err)

	newNodeName := "test-node-2"
	newNodes, err := createAndInsertNodes(gce, []string{nodeName, newNodeName}, vals.ZoneName)
	assert.NoError(t, err)

	// Add the new node, then check that it is properly added to the TargetPool
	err = gce.updateExternalLoadBalancer("", svc, newNodes)
	assert.NoError(t, err)

	lbName := gce.GetLoadBalancerName(context.TODO(), "", svc)

	pool, err := gce.GetTargetPool(lbName, gce.region)
	require.NoError(t, err)

	// TODO: when testify is updated to v1.2.0+, use ElementsMatch instead
	assert.Contains(
		t,
		pool.Instances,
		fmt.Sprintf("/zones/%s/instances/%s", vals.ZoneName, nodeName),
	)

	assert.Contains(
		t,
		pool.Instances,
		fmt.Sprintf("/zones/%s/instances/%s", vals.ZoneName, newNodeName),
	)

	newNodes, err = createAndInsertNodes(gce, []string{nodeName}, vals.ZoneName)
	assert.NoError(t, err)

	// Remove the new node by calling updateExternalLoadBalancer with a list
	// only containing the old node, and test that the TargetPool no longer
	// contains the new node.
	err = gce.updateExternalLoadBalancer(vals.ClusterName, svc, newNodes)
	assert.NoError(t, err)

	pool, err = gce.GetTargetPool(lbName, gce.region)
	require.NoError(t, err)

	assert.Equal(
		t,
		[]string{fmt.Sprintf("/zones/%s/instances/%s", vals.ZoneName, nodeName)},
		pool.Instances,
	)

	anotherNewNodeName := "test-node-3"
	newNodes, err = createAndInsertNodes(gce, []string{nodeName, newNodeName, anotherNewNodeName}, vals.ZoneName)
	assert.NoError(t, err)

	// delete one of the existing nodes, but include it in the list
	err = gce.DeleteInstance(gce.ProjectID(), vals.ZoneName, nodeName)
	require.NoError(t, err)

	// The update should ignore the reference to non-existent node "test-node-1", but update target pool with rest of the valid nodes.
	err = gce.updateExternalLoadBalancer(vals.ClusterName, svc, newNodes)
	assert.NoError(t, err)

	pool, err = gce.GetTargetPool(lbName, gce.region)
	require.NoError(t, err)

	namePrefix := fmt.Sprintf("/zones/%s/instances/", vals.ZoneName)
	assert.ElementsMatch(t, pool.Instances, []string{namePrefix + newNodeName, namePrefix + anotherNewNodeName})
}

func TestEnsureExternalLoadBalancerDeleted(t *testing.T) {
	t.Parallel()

	vals := DefaultTestClusterValues()
	gce, err := fakeGCECloud(vals)
	require.NoError(t, err)

	svc := fakeLoadbalancerService("")
	_, err = createExternalLoadBalancer(gce, svc, []string{"test-node-1"}, vals.ClusterName, vals.ClusterID, vals.ZoneName)
	assert.NoError(t, err)

	err = gce.ensureExternalLoadBalancerDeleted(vals.ClusterName, vals.ClusterID, svc)
	assert.NoError(t, err)

	assertExternalLbResourcesDeleted(t, gce, svc, vals, true)
}

func TestLoadBalancerWrongTierResourceDeletion(t *testing.T) {
	t.Parallel()

	vals := DefaultTestClusterValues()
	gce, err := fakeGCECloud(vals)
	require.NoError(t, err)

	svc := fakeLoadbalancerService("")
	svc.Annotations = map[string]string{NetworkTierAnnotationKey: "Premium"}

	// cloud.NetworkTier defaults to Premium
	desiredTier, err := gce.getServiceNetworkTier(svc)
	require.NoError(t, err)
	assert.Equal(t, cloud.NetworkTierPremium, desiredTier)

	lbName := gce.GetLoadBalancerName(context.TODO(), "", svc)
	serviceName := types.NamespacedName{Namespace: svc.Namespace, Name: svc.Name}

	// create ForwardingRule and Address with the wrong tier
	err = createForwardingRule(
		gce,
		lbName,
		serviceName.String(),
		gce.region,
		"",
		gce.targetPoolURL(lbName),
		svc.Spec.Ports,
		cloud.NetworkTierStandard,
	)
	require.NoError(t, err)

	addressObj := &compute.Address{
		Name:        lbName,
		Description: serviceName.String(),
		NetworkTier: cloud.NetworkTierStandard.ToGCEValue(),
	}

	err = gce.ReserveRegionAddress(addressObj, gce.region)
	require.NoError(t, err)

	_, err = createExternalLoadBalancer(gce, svc, []string{"test-node-1"}, vals.ClusterName, vals.ClusterID, vals.ZoneName)
	require.NoError(t, err)

	// Expect forwarding rule tier to not be Standard
	tier, err := gce.getNetworkTierFromForwardingRule(lbName, gce.region)
	assert.NoError(t, err)
	assert.Equal(t, cloud.NetworkTierDefault.ToGCEValue(), tier)

	// Expect address to be deleted
	_, err = gce.GetRegionAddress(lbName, gce.region)
	assert.True(t, isNotFound(err))
}

func TestEnsureExternalLoadBalancerFailsIfInvalidNetworkTier(t *testing.T) {
	t.Parallel()

	vals := DefaultTestClusterValues()
	gce, err := fakeGCECloud(DefaultTestClusterValues())
	require.NoError(t, err)
	nodeNames := []string{"test-node-1"}

	nodes, err := createAndInsertNodes(gce, nodeNames, vals.ZoneName)
	require.NoError(t, err)

	svc := fakeLoadbalancerService("")
	svc.Annotations = map[string]string{NetworkTierAnnotationKey: wrongTier}

	_, err = gce.ensureExternalLoadBalancer(vals.ClusterName, vals.ClusterID, svc, nil, nodes)
	require.Error(t, err)
	assert.EqualError(t, err, errStrUnsupportedTier)
}

func TestEnsureExternalLoadBalancerFailsWithNoNodes(t *testing.T) {
	t.Parallel()

	vals := DefaultTestClusterValues()
	gce, err := fakeGCECloud(DefaultTestClusterValues())
	require.NoError(t, err)

	svc := fakeLoadbalancerService("")
	_, err = gce.ensureExternalLoadBalancer(vals.ClusterName, vals.ClusterID, svc, nil, []*v1.Node{})
	require.Error(t, err)
	assert.EqualError(t, err, errStrLbNoHosts)
}

func TestEnsureExternalLoadBalancerRBSAnnotation(t *testing.T) {
	t.Parallel()

	for desc, tc := range map[string]struct {
		annotations map[string]string
		expectError *error
	}{
		"When RBS enabled": {
			annotations: map[string]string{RBSAnnotationKey: RBSEnabled},
			expectError: &cloudprovider.ImplementedElsewhere,
		},
		"When RBS not enabled": {
			annotations: map[string]string{},
			expectError: nil,
		},
		"When RBS annotation has wrong value": {
			annotations: map[string]string{RBSAnnotationKey: "WrongValue"},
			expectError: nil,
		},
	} {
		t.Run(desc, func(t *testing.T) {
			vals := DefaultTestClusterValues()
			gce, err := fakeGCECloud(DefaultTestClusterValues())
			require.NoError(t, err)
			nodeNames := []string{"test-node-1"}

			nodes, err := createAndInsertNodes(gce, nodeNames, vals.ZoneName)
			require.NoError(t, err)

			svc := fakeLoadbalancerService("")
			svc.Annotations = tc.annotations
			_, err = gce.ensureExternalLoadBalancer(vals.ClusterName, vals.ClusterID, svc, nil, nodes)
			if tc.expectError != nil {
				assert.EqualError(t, err, (*tc.expectError).Error())
			} else {
				assert.NoError(t, err, "Should not return an error "+desc)
			}
		})
	}
}

func TestEnsureExternalLoadBalancerRBSFinalizer(t *testing.T) {
	t.Parallel()

	for desc, tc := range map[string]struct {
		finalizers  []string
		expectError *error
	}{
<<<<<<< HEAD
		"When has ELBRbsFinalizer": {
			finalizers:  []string{ELBRbsFinalizer},
			expectError: &cloudprovider.ImplementedElsewhere,
=======
		"When has ELBRbsFinalizer V2": {
			finalizers: []string{NetLBFinalizerV2},
			wantError:  &cloudprovider.ImplementedElsewhere,
>>>>>>> 54cd0bbc
		},
		"When has ELBRbsFinalizer V3": {
			finalizers: []string{NetLBFinalizerV3},
			wantError:  &cloudprovider.ImplementedElsewhere,
		},
		"When has no finalizer": {
			finalizers:  []string{},
			expectError: nil,
		},
	} {
		t.Run(desc, func(t *testing.T) {
			vals := DefaultTestClusterValues()
			gce, err := fakeGCECloud(DefaultTestClusterValues())
			require.NoError(t, err)
			nodeNames := []string{"test-node-1"}

			nodes, err := createAndInsertNodes(gce, nodeNames, vals.ZoneName)
			require.NoError(t, err)

			svc := fakeLoadbalancerService("")
			svc.Finalizers = tc.finalizers
			_, err = gce.ensureExternalLoadBalancer(vals.ClusterName, vals.ClusterID, svc, nil, nodes)
			if tc.expectError != nil {
				assert.EqualError(t, err, (*tc.expectError).Error())
			} else {
				assert.NoError(t, err, "Should not return an error "+desc)
			}
		})
	}
}

func TestEnsureExternalLoadBalancerExistingFwdRule(t *testing.T) {
	t.Parallel()

	for desc, tc := range map[string]struct {
		existingForwardingRule *compute.ForwardingRule
		expectError            *error
	}{
		"When has existingForwardingRule with backend service": {
			existingForwardingRule: &compute.ForwardingRule{
				BackendService: "exists",
			},
			expectError: &cloudprovider.ImplementedElsewhere,
		},
		"When has existingForwardingRule with empty backend service": {
			existingForwardingRule: &compute.ForwardingRule{
				BackendService: "",
			},
			expectError: nil,
		},
		"When has no existingForwardingRule": {
			existingForwardingRule: nil,
			expectError:            nil,
		},
	} {
		t.Run(desc, func(t *testing.T) {
			vals := DefaultTestClusterValues()
			gce, err := fakeGCECloud(DefaultTestClusterValues())
			require.NoError(t, err)
			nodeNames := []string{"test-node-1"}

			nodes, err := createAndInsertNodes(gce, nodeNames, vals.ZoneName)
			require.NoError(t, err)

			svc := fakeLoadbalancerService("")
			_, err = gce.ensureExternalLoadBalancer(vals.ClusterName, vals.ClusterID, svc, tc.existingForwardingRule, nodes)
			if tc.expectError != nil {
				assert.EqualError(t, err, (*tc.expectError).Error())
			} else {
				assert.NoError(t, err, "Should not return an error "+desc)
			}
		})
	}
}

func TestForwardingRuleNeedsUpdate(t *testing.T) {
	t.Parallel()

	vals := DefaultTestClusterValues()
	gce, err := fakeGCECloud(DefaultTestClusterValues())
	require.NoError(t, err)
	status, err := createExternalLoadBalancer(gce, fakeLoadbalancerService(""), []string{"test-node-1"}, vals.ClusterName, vals.ClusterID, vals.ZoneName)
	require.NotNil(t, status)
	require.NoError(t, err)

	svc := fakeLoadbalancerService("")
	lbName := gce.GetLoadBalancerName(context.TODO(), "", svc)
	ipAddr := status.Ingress[0].IP

	lbIP := svc.Spec.LoadBalancerIP
	wrongPorts := []v1.ServicePort{svc.Spec.Ports[0]}
	wrongPorts[0].Port = wrongPorts[0].Port + 1

	wrongProtocolPorts := []v1.ServicePort{svc.Spec.Ports[0]}
	wrongProtocolPorts[0].Protocol = v1.ProtocolUDP

	for desc, tc := range map[string]struct {
		lbIP         string
		ports        []v1.ServicePort
		exists       bool
		needsUpdate  bool
		expectIPAddr string
		expectError  bool
	}{
		"When the loadBalancerIP does not equal the FwdRule IP address.": {
			lbIP:         "1.2.3.4",
			ports:        svc.Spec.Ports,
			exists:       true,
			needsUpdate:  true,
			expectIPAddr: ipAddr,
			expectError:  false,
		},
		"When loadBalancerPortRange returns an error.": {
			lbIP:         lbIP,
			ports:        []v1.ServicePort{},
			exists:       true,
			needsUpdate:  false,
			expectIPAddr: "",
			expectError:  true,
		},
		"When portRange not equals to the forwardingRule port range.": {
			lbIP:         lbIP,
			ports:        wrongPorts,
			exists:       true,
			needsUpdate:  true,
			expectIPAddr: ipAddr,
			expectError:  false,
		},
		"When the ports protocol does not equal the ForwardingRuel IP Protocol.": {
			lbIP:         lbIP,
			ports:        wrongProtocolPorts,
			exists:       true,
			needsUpdate:  true,
			expectIPAddr: ipAddr,
			expectError:  false,
		},
		"When basic workflow.": {
			lbIP:         lbIP,
			ports:        svc.Spec.Ports,
			exists:       true,
			needsUpdate:  false,
			expectIPAddr: ipAddr,
			expectError:  false,
		},
	} {
		t.Run(desc, func(t *testing.T) {
			exists, needsUpdate, ipAddress, err := gce.forwardingRuleNeedsUpdate(lbName, vals.Region, tc.lbIP, tc.ports)
			assert.Equal(t, tc.exists, exists, "'exists' didn't return as expected "+desc)
			assert.Equal(t, tc.needsUpdate, needsUpdate, "'needsUpdate' didn't return as expected "+desc)
			assert.Equal(t, tc.expectIPAddr, ipAddress, "'ipAddress' didn't return as expected "+desc)
			if tc.expectError {
				assert.Error(t, err, "Should returns an error "+desc)
			} else {
				assert.NoError(t, err, "Should not returns an error "+desc)
			}
		})
	}
}

func TestTargetPoolAddsAndRemoveInstancesInBatches(t *testing.T) {
	t.Parallel()

	vals := DefaultTestClusterValues()
	gce, err := fakeGCECloud(DefaultTestClusterValues())
	require.NoError(t, err)

	addInstanceCalls := 0
	addInstanceHook := func(req *compute.TargetPoolsAddInstanceRequest) {
		addInstanceCalls++
	}
	removeInstanceCalls := 0
	removeInstanceHook := func(req *compute.TargetPoolsRemoveInstanceRequest) {
		removeInstanceCalls++
	}

	err = registerTargetPoolAddInstanceHook(gce, addInstanceHook)
	assert.NoError(t, err)
	err = registerTargetPoolRemoveInstanceHook(gce, removeInstanceHook)
	assert.NoError(t, err)

	svc := fakeLoadbalancerService("")
	nodeName := "default-node"
	_, err = createExternalLoadBalancer(gce, svc, []string{nodeName}, vals.ClusterName, vals.ClusterID, vals.ZoneName)
	assert.NoError(t, err)

	// Insert large number of nodes to test batching.
	additionalNodeNames := []string{}
	for i := 0; i < 2*maxInstancesPerTargetPoolUpdate+2; i++ {
		additionalNodeNames = append(additionalNodeNames, fmt.Sprintf("node-%d", i))
	}
	allNodes, err := createAndInsertNodes(gce, append([]string{nodeName}, additionalNodeNames...), vals.ZoneName)
	assert.NoError(t, err)
	err = gce.updateExternalLoadBalancer("", svc, allNodes)
	assert.NoError(t, err)

	assert.Equal(t, 3, addInstanceCalls)

	// Remove large number of nodes to test batching.
	allNodes, err = createAndInsertNodes(gce, []string{nodeName}, vals.ZoneName)
	assert.NoError(t, err)
	err = gce.updateExternalLoadBalancer("", svc, allNodes)
	assert.NoError(t, err)

	assert.Equal(t, 3, removeInstanceCalls)
}

func TestTargetPoolNeedsRecreation(t *testing.T) {
	t.Parallel()

	vals := DefaultTestClusterValues()
	gce, err := fakeGCECloud(DefaultTestClusterValues())
	require.NoError(t, err)

	svc := fakeLoadbalancerService("")
	serviceName := svc.ObjectMeta.Name
	lbName := gce.GetLoadBalancerName(context.TODO(), "", svc)
	nodes, err := createAndInsertNodes(gce, []string{"test-node-1"}, vals.ZoneName)
	require.NoError(t, err)
	hostNames := nodeNames(nodes)
	hosts, err := gce.getInstancesByNames(hostNames)
	require.NoError(t, err)

	var instances []string
	for _, host := range hosts {
		instances = append(instances, host.makeComparableHostPath())
	}
	pool := &compute.TargetPool{
		Name:            lbName,
		Description:     fmt.Sprintf(`{"kubernetes.io/service-name":"%s"}`, serviceName),
		Instances:       instances,
		SessionAffinity: translateAffinityType(v1.ServiceAffinityNone),
	}
	err = gce.CreateTargetPool(pool, vals.Region)
	require.NoError(t, err)

	c := gce.c.(*cloud.MockGCE)
	c.MockTargetPools.GetHook = mock.GetTargetPoolInternalErrHook
	exists, needsRecreation, err := gce.targetPoolNeedsRecreation(lbName, vals.Region, v1.ServiceAffinityNone)
	assert.True(t, exists)
	assert.False(t, needsRecreation)
	require.Error(t, err)
	assert.True(t, strings.HasPrefix(err.Error(), errPrefixGetTargetPool))
	c.MockTargetPools.GetHook = nil

	exists, needsRecreation, err = gce.targetPoolNeedsRecreation(lbName, vals.Region, v1.ServiceAffinityClientIP)
	assert.True(t, exists)
	assert.True(t, needsRecreation)
	assert.NoError(t, err)

	exists, needsRecreation, err = gce.targetPoolNeedsRecreation(lbName, vals.Region, v1.ServiceAffinityNone)
	assert.True(t, exists)
	assert.False(t, needsRecreation)
	assert.NoError(t, err)
}

func TestFirewallNeedsUpdate(t *testing.T) {
	t.Parallel()

	vals := DefaultTestClusterValues()
	gce, err := fakeGCECloud(DefaultTestClusterValues())
	require.NoError(t, err)
	svc := fakeLoadbalancerService("")
	svc.Spec.Ports = []v1.ServicePort{
		{Name: "port1", Protocol: v1.ProtocolTCP, Port: int32(80), TargetPort: intstr.FromInt(80)},
		{Name: "port2", Protocol: v1.ProtocolTCP, Port: int32(81), TargetPort: intstr.FromInt(81)},
		{Name: "port3", Protocol: v1.ProtocolTCP, Port: int32(82), TargetPort: intstr.FromInt(82)},
		{Name: "port4", Protocol: v1.ProtocolTCP, Port: int32(84), TargetPort: intstr.FromInt(84)},
		{Name: "port5", Protocol: v1.ProtocolTCP, Port: int32(85), TargetPort: intstr.FromInt(85)},
		{Name: "port6", Protocol: v1.ProtocolTCP, Port: int32(86), TargetPort: intstr.FromInt(86)},
		{Name: "port7", Protocol: v1.ProtocolTCP, Port: int32(88), TargetPort: intstr.FromInt(87)},
	}

	status, err := createExternalLoadBalancer(gce, svc, []string{"test-node-1"}, vals.ClusterName, vals.ClusterID, vals.ZoneName)
	require.NotNil(t, status)
	require.NoError(t, err)
	svcName := "/" + svc.ObjectMeta.Name

	ipAddr := status.Ingress[0].IP
	lbName := gce.GetLoadBalancerName(context.TODO(), "", svc)

	ipnet, err := utilnet.ParseIPNets("0.0.0.0/0")
	require.NoError(t, err)

	wrongIpnet, err := utilnet.ParseIPNets("1.0.0.0/10")
	require.NoError(t, err)

	fw, err := gce.GetFirewall(MakeFirewallName(lbName))
	require.NoError(t, err)

	for desc, tc := range map[string]struct {
		lbName       string
		ipAddr       string
		ports        []v1.ServicePort
		ipnet        utilnet.IPNetSet
		fwIPProtocol string
		getHook      func(context.Context, *meta.Key, *cloud.MockFirewalls, ...cloud.Option) (bool, *compute.Firewall, error)
		sourceRange  string
		exists       bool
		needsUpdate  bool
		hasErr       bool
	}{
		"When response is a Non-400 HTTP error.": {
			lbName:       lbName,
			ipAddr:       ipAddr,
			ports:        svc.Spec.Ports,
			ipnet:        ipnet,
			fwIPProtocol: "tcp",
			getHook:      mock.GetFirewallsUnauthorizedErrHook,
			sourceRange:  fw.SourceRanges[0],
			exists:       false,
			needsUpdate:  false,
			hasErr:       true,
		},
		"When given a wrong description.": {
			lbName:       lbName,
			ipAddr:       "",
			ports:        svc.Spec.Ports,
			ipnet:        ipnet,
			fwIPProtocol: "tcp",
			getHook:      nil,
			sourceRange:  fw.SourceRanges[0],
			exists:       true,
			needsUpdate:  true,
			hasErr:       false,
		},
		"When IPProtocol doesn't match.": {
			lbName:       lbName,
			ipAddr:       ipAddr,
			ports:        svc.Spec.Ports,
			ipnet:        ipnet,
			fwIPProtocol: "usps",
			getHook:      nil,
			sourceRange:  fw.SourceRanges[0],
			exists:       true,
			needsUpdate:  true,
			hasErr:       false,
		},
		"When the ports don't match.": {
			lbName:       lbName,
			ipAddr:       ipAddr,
			ports:        []v1.ServicePort{{Protocol: v1.ProtocolTCP, Port: int32(666)}},
			ipnet:        ipnet,
			fwIPProtocol: "tcp",
			getHook:      nil,
			sourceRange:  fw.SourceRanges[0],
			exists:       true,
			needsUpdate:  true,
			hasErr:       false,
		},
		"When parseIPNets returns an error.": {
			lbName:       lbName,
			ipAddr:       ipAddr,
			ports:        svc.Spec.Ports,
			ipnet:        ipnet,
			fwIPProtocol: "tcp",
			getHook:      nil,
			sourceRange:  "badSourceRange",
			exists:       true,
			needsUpdate:  true,
			hasErr:       false,
		},
		"When the source ranges are not equal.": {
			lbName:       lbName,
			ipAddr:       ipAddr,
			ports:        svc.Spec.Ports,
			ipnet:        wrongIpnet,
			fwIPProtocol: "tcp",
			getHook:      nil,
			sourceRange:  fw.SourceRanges[0],
			exists:       true,
			needsUpdate:  true,
			hasErr:       false,
		},
		"When the destination ranges are not equal.": {
			lbName:       lbName,
			ipAddr:       "8.8.8.8",
			ports:        svc.Spec.Ports,
			ipnet:        ipnet,
			fwIPProtocol: "tcp",
			getHook:      nil,
			sourceRange:  fw.SourceRanges[0],
			exists:       true,
			needsUpdate:  true,
			hasErr:       false,
		},
		"When basic flow without exceptions.": {
			lbName:       lbName,
			ipAddr:       ipAddr,
			ports:        svc.Spec.Ports,
			ipnet:        ipnet,
			fwIPProtocol: "tcp",
			getHook:      nil,
			sourceRange:  fw.SourceRanges[0],
			exists:       true,
			needsUpdate:  false,
			hasErr:       false,
		},
		"Backward compatible with previous firewall setup with enumerated ports": {
			lbName:       lbName,
			ipAddr:       ipAddr,
			ports:        svc.Spec.Ports,
			ipnet:        ipnet,
			fwIPProtocol: "tcp",
			getHook: func(ctx context.Context, key *meta.Key, m *cloud.MockFirewalls, options ...cloud.Option) (bool, *compute.Firewall, error) {
				obj, ok := m.Objects[*key]
				if !ok {
					return false, nil, nil
				}
				fw, err := copyFirewallObj(obj.Obj.(*compute.Firewall))
				if err != nil {
					return true, nil, err
				}
				// enumerate the service ports in the firewall rule
				fw.Allowed[0].Ports = []string{"80", "81", "82", "84", "85", "86", "88"}
				return true, fw, nil
			},
			sourceRange: fw.SourceRanges[0],
			exists:      true,
			needsUpdate: false,
			hasErr:      false,
		},
		"need to update previous firewall setup with enumerated ports ": {
			lbName:       lbName,
			ipAddr:       ipAddr,
			ports:        svc.Spec.Ports,
			ipnet:        ipnet,
			fwIPProtocol: "tcp",
			getHook: func(ctx context.Context, key *meta.Key, m *cloud.MockFirewalls, options ...cloud.Option) (bool, *compute.Firewall, error) {
				obj, ok := m.Objects[*key]
				if !ok {
					return false, nil, nil
				}
				fw, err := copyFirewallObj(obj.Obj.(*compute.Firewall))
				if err != nil {
					return true, nil, err
				}
				// enumerate the service ports in the firewall rule
				fw.Allowed[0].Ports = []string{"80", "81", "82", "84", "85", "86"}
				return true, fw, nil
			},
			sourceRange: fw.SourceRanges[0],
			exists:      true,
			needsUpdate: true,
			hasErr:      false,
		},
		"need to update port-ranges ": {
			lbName:       lbName,
			ipAddr:       ipAddr,
			ports:        svc.Spec.Ports,
			ipnet:        ipnet,
			fwIPProtocol: "tcp",
			getHook: func(ctx context.Context, key *meta.Key, m *cloud.MockFirewalls, options ...cloud.Option) (bool, *compute.Firewall, error) {
				obj, ok := m.Objects[*key]
				if !ok {
					return false, nil, nil
				}
				fw, err := copyFirewallObj(obj.Obj.(*compute.Firewall))
				if err != nil {
					return true, nil, err
				}
				// enumerate the service ports in the firewall rule
				fw.Allowed[0].Ports = []string{"80-82", "86"}
				return true, fw, nil
			},
			sourceRange: fw.SourceRanges[0],
			exists:      true,
			needsUpdate: true,
			hasErr:      false,
		},
	} {
		t.Run(desc, func(t *testing.T) {
			fw, err = gce.GetFirewall(MakeFirewallName(tc.lbName))
			fw.Allowed[0].IPProtocol = tc.fwIPProtocol
			fw, err = gce.GetFirewall(MakeFirewallName(tc.lbName))
			require.Equal(t, fw.Allowed[0].IPProtocol, tc.fwIPProtocol)

			trueSourceRange := fw.SourceRanges[0]
			fw.SourceRanges[0] = tc.sourceRange
			fw, err = gce.GetFirewall(MakeFirewallName(lbName))
			require.Equal(t, fw.SourceRanges[0], tc.sourceRange)
			require.Equal(t, fw.DestinationRanges[0], status.Ingress[0].IP)

			c := gce.c.(*cloud.MockGCE)
			c.MockFirewalls.GetHook = tc.getHook

			exists, needsUpdate, err := gce.firewallNeedsUpdate(
				tc.lbName,
				svcName,
				tc.ipAddr,
				tc.ports,
				tc.ipnet)
			assert.Equal(t, tc.exists, exists, "'exists' didn't return as expected "+desc)
			assert.Equal(t, tc.needsUpdate, needsUpdate, "'needsUpdate' didn't return as expected "+desc)
			if tc.hasErr {
				assert.Error(t, err, "Should returns an error "+desc)
			} else {
				assert.NoError(t, err, "Should not returns an error "+desc)
			}

			c.MockFirewalls.GetHook = nil

			fw.Allowed[0].IPProtocol = "tcp"
			fw.SourceRanges[0] = trueSourceRange
			fw, err = gce.GetFirewall(MakeFirewallName(tc.lbName))
			require.NoError(t, err)
			require.Equal(t, fw.Allowed[0].IPProtocol, "tcp")
			require.Equal(t, fw.SourceRanges[0], trueSourceRange)

		})
	}
}

func TestDeleteWrongNetworkTieredResourcesSucceedsWhenNotFound(t *testing.T) {
	t.Parallel()

	gce, err := fakeGCECloud(DefaultTestClusterValues())
	require.NoError(t, err)

	assert.Nil(t, gce.deleteWrongNetworkTieredResources("Wrong_LB_Name", "", cloud.NetworkTier("")))
}

func TestEnsureTargetPoolAndHealthCheck(t *testing.T) {
	t.Parallel()

	vals := DefaultTestClusterValues()
	gce, err := fakeGCECloud(DefaultTestClusterValues())
	require.NoError(t, err)

	nodes, err := createAndInsertNodes(gce, []string{"test-node-1"}, vals.ZoneName)
	require.NoError(t, err)
	svc := fakeLoadbalancerService("")
	status, err := gce.ensureExternalLoadBalancer(
		vals.ClusterName,
		vals.ClusterID,
		svc,
		nil,
		nodes,
	)
	require.NotNil(t, status)
	require.NoError(t, err)

	hostNames := nodeNames(nodes)
	hosts, err := gce.getInstancesByNames(hostNames)
	require.NoError(t, err)
	clusterID := vals.ClusterID

	ipAddr := status.Ingress[0].IP
	lbName := gce.GetLoadBalancerName(context.TODO(), "", svc)
	region := vals.Region

	hcToCreate := makeHTTPHealthCheck(MakeNodesHealthCheckName(clusterID), GetNodesHealthCheckPath(), GetNodesHealthCheckPort())
	hcToDelete := makeHTTPHealthCheck(MakeNodesHealthCheckName(clusterID), GetNodesHealthCheckPath(), GetNodesHealthCheckPort())

	// Apply a tag on the target pool. By verifying the change of the tag, target pool update can be ensured.
	tag := "A Tag"
	pool, err := gce.GetTargetPool(lbName, region)
	require.NoError(t, err)
	pool.CreationTimestamp = tag
	pool, err = gce.GetTargetPool(lbName, region)
	require.NoError(t, err)
	require.Equal(t, tag, pool.CreationTimestamp)
	err = gce.ensureTargetPoolAndHealthCheck(true, true, svc, lbName, clusterID, ipAddr, hosts, hcToCreate, hcToDelete)
	assert.NoError(t, err)
	pool, err = gce.GetTargetPool(lbName, region)
	require.NoError(t, err)
	assert.NotEqual(t, pool.CreationTimestamp, tag)

	pool, err = gce.GetTargetPool(lbName, region)
	require.NoError(t, err)
	assert.Equal(t, 1, len(pool.Instances))
	var manyNodeName [maxTargetPoolCreateInstances + 1]string
	for i := 0; i < maxTargetPoolCreateInstances+1; i++ {
		manyNodeName[i] = fmt.Sprintf("testnode_%d", i)
	}
	manyNodes, err := createAndInsertNodes(gce, manyNodeName[:], vals.ZoneName)
	require.NoError(t, err)
	manyHostNames := nodeNames(manyNodes)
	manyHosts, err := gce.getInstancesByNames(manyHostNames)
	require.NoError(t, err)
	err = gce.ensureTargetPoolAndHealthCheck(true, true, svc, lbName, clusterID, ipAddr, manyHosts, hcToCreate, hcToDelete)
	assert.NoError(t, err)

	pool, err = gce.GetTargetPool(lbName, region)
	require.NoError(t, err)
	assert.Equal(t, maxTargetPoolCreateInstances+1, len(pool.Instances))

	err = gce.ensureTargetPoolAndHealthCheck(true, false, svc, lbName, clusterID, ipAddr, hosts, hcToCreate, hcToDelete)
	assert.NoError(t, err)
	pool, err = gce.GetTargetPool(lbName, region)
	require.NoError(t, err)
	assert.Equal(t, 1, len(pool.Instances))
}

func TestCreateAndUpdateFirewallSucceedsOnXPN(t *testing.T) {
	t.Parallel()

	gce, err := fakeGCECloud(DefaultTestClusterValues())
	require.NoError(t, err)
	vals := DefaultTestClusterValues()

	c := gce.c.(*cloud.MockGCE)
	c.MockFirewalls.InsertHook = mock.InsertFirewallsUnauthorizedErrHook
	c.MockFirewalls.PatchHook = mock.UpdateFirewallsUnauthorizedErrHook
	gce.onXPN = true
	require.True(t, gce.OnXPN())

	recorder := record.NewFakeRecorder(1024)
	gce.eventRecorder = recorder

	svc := fakeLoadbalancerService("")
	nodes, err := createAndInsertNodes(gce, []string{"test-node-1"}, vals.ZoneName)
	require.NoError(t, err)
	hostNames := nodeNames(nodes)
	hosts, err := gce.getInstancesByNames(hostNames)
	require.NoError(t, err)
	ipnet, err := utilnet.ParseIPNets("10.0.0.0/20")
	require.NoError(t, err)
	gce.createFirewall(
		svc,
		gce.GetLoadBalancerName(context.TODO(), "", svc),
		"10.0.0.1",
		"A sad little firewall",
		ipnet,
		svc.Spec.Ports,
		hosts)
	require.NoError(t, err)

	msg := fmt.Sprintf("%s %s %s", v1.EventTypeNormal, eventReasonManualChange, eventMsgFirewallChange)
	checkEvent(t, recorder, msg, true)

	gce.updateFirewall(
		svc,
		gce.GetLoadBalancerName(context.TODO(), "", svc),
		"A sad little firewall",
		"10.0.0.1",
		ipnet,
		svc.Spec.Ports,
		hosts)
	require.NoError(t, err)

	msg = fmt.Sprintf("%s %s %s", v1.EventTypeNormal, eventReasonManualChange, eventMsgFirewallChange)
	checkEvent(t, recorder, msg, true)
}

func TestEnsureExternalLoadBalancerDeletedSucceedsOnXPN(t *testing.T) {
	t.Parallel()

	vals := DefaultTestClusterValues()
	gce, err := fakeGCECloud(DefaultTestClusterValues())
	require.NoError(t, err)

	_, err = createExternalLoadBalancer(gce, fakeLoadbalancerService(""), []string{"test-node-1"}, vals.ClusterName, vals.ClusterID, vals.ZoneName)
	require.NoError(t, err)

	c := gce.c.(*cloud.MockGCE)
	c.MockFirewalls.DeleteHook = mock.DeleteFirewallsUnauthorizedErrHook
	gce.onXPN = true
	require.True(t, gce.OnXPN())

	recorder := record.NewFakeRecorder(1024)
	gce.eventRecorder = recorder

	svc := fakeLoadbalancerService("")
	err = gce.ensureExternalLoadBalancerDeleted(vals.ClusterName, vals.ClusterID, svc)
	require.NoError(t, err)

	msg := fmt.Sprintf("%s %s %s", v1.EventTypeNormal, eventReasonManualChange, eventMsgFirewallChange)
	checkEvent(t, recorder, msg, true)
}

type EnsureELBParams struct {
	clusterName     string
	clusterID       string
	service         *v1.Service
	existingFwdRule *compute.ForwardingRule
	nodes           []*v1.Node
}

// newEnsureELBParams is the constructor of EnsureELBParams.
func newEnsureELBParams(nodes []*v1.Node, svc *v1.Service) *EnsureELBParams {
	vals := DefaultTestClusterValues()
	return &EnsureELBParams{
		vals.ClusterName,
		vals.ClusterID,
		svc,
		nil,
		nodes,
	}
}

// TestEnsureExternalLoadBalancerErrors tests the function
// ensureExternalLoadBalancer, making sure the system won't panic when
// exceptions raised by gce.
func TestEnsureExternalLoadBalancerErrors(t *testing.T) {
	t.Parallel()

	vals := DefaultTestClusterValues()
	var params *EnsureELBParams

	for desc, tc := range map[string]struct {
		adjustParams func(*EnsureELBParams)
		injectMock   func(*cloud.MockGCE)
	}{
		"No hosts provided": {
			adjustParams: func(params *EnsureELBParams) {
				params.nodes = []*v1.Node{}
			},
		},
		"Invalid node provided": {
			adjustParams: func(params *EnsureELBParams) {
				params.nodes = []*v1.Node{{}}
			},
		},
		"Get forwarding rules failed": {
			injectMock: func(c *cloud.MockGCE) {
				c.MockForwardingRules.GetHook = mock.GetForwardingRulesInternalErrHook
			},
		},
		"Get addresses failed": {
			injectMock: func(c *cloud.MockGCE) {
				c.MockAddresses.GetHook = mock.GetAddressesInternalErrHook
			},
		},
		"Bad load balancer source range provided": {
			adjustParams: func(params *EnsureELBParams) {
				params.service.Spec.LoadBalancerSourceRanges = []string{"BadSourceRange"}
			},
		},
		"Get firewall failed": {
			injectMock: func(c *cloud.MockGCE) {
				c.MockFirewalls.GetHook = mock.GetFirewallsUnauthorizedErrHook
			},
		},
		"Create firewall failed": {
			injectMock: func(c *cloud.MockGCE) {
				c.MockFirewalls.InsertHook = mock.InsertFirewallsUnauthorizedErrHook
			},
		},
		"Get target pool failed": {
			injectMock: func(c *cloud.MockGCE) {
				c.MockTargetPools.GetHook = mock.GetTargetPoolInternalErrHook
			},
		},
		"Get HTTP health checks failed": {
			injectMock: func(c *cloud.MockGCE) {
				c.MockHttpHealthChecks.GetHook = mock.GetHTTPHealthChecksInternalErrHook
			},
		},
		"Create target pools failed": {
			injectMock: func(c *cloud.MockGCE) {
				c.MockTargetPools.InsertHook = mock.InsertTargetPoolsInternalErrHook
			},
		},
		"Create forwarding rules failed": {
			injectMock: func(c *cloud.MockGCE) {
				c.MockForwardingRules.InsertHook = mock.InsertForwardingRulesInternalErrHook
			},
		},
	} {
		t.Run(desc, func(t *testing.T) {
			gce, err := fakeGCECloud(DefaultTestClusterValues())
			require.NoError(t, err)
			nodes, err := createAndInsertNodes(gce, []string{"test-node-1"}, vals.ZoneName)
			require.NoError(t, err)
			svc := fakeLoadbalancerService("")
			params = newEnsureELBParams(nodes, svc)
			if tc.adjustParams != nil {
				tc.adjustParams(params)
			}
			if tc.injectMock != nil {
				tc.injectMock(gce.c.(*cloud.MockGCE))
			}
			status, err := gce.ensureExternalLoadBalancer(
				params.clusterName,
				params.clusterID,
				params.service,
				params.existingFwdRule,
				params.nodes,
			)
			assert.Error(t, err, "Should return an error when "+desc)
			assert.Nil(t, status, "Should not return a status when "+desc)
		})
	}
}

func TestExternalLoadBalancerEnsureHttpHealthCheck(t *testing.T) {
	t.Parallel()

	for _, tc := range []struct {
		desc      string
		modifier  func(*compute.HttpHealthCheck) *compute.HttpHealthCheck
		wantEqual bool
	}{
		{"should ensure HC", func(_ *compute.HttpHealthCheck) *compute.HttpHealthCheck { return nil }, false},
		{
			"should reconcile HC interval",
			func(hc *compute.HttpHealthCheck) *compute.HttpHealthCheck {
				hc.CheckIntervalSec = gceHcCheckIntervalSeconds - 1
				return hc
			},
			false,
		},
		{
			"should allow HC to be configurable to bigger intervals",
			func(hc *compute.HttpHealthCheck) *compute.HttpHealthCheck {
				hc.CheckIntervalSec = gceHcCheckIntervalSeconds * 10
				return hc
			},
			true,
		},
		{
			"should allow HC to accept bigger intervals while applying default value to small thresholds",
			func(hc *compute.HttpHealthCheck) *compute.HttpHealthCheck {
				hc.CheckIntervalSec = gceHcCheckIntervalSeconds * 10
				hc.UnhealthyThreshold = gceHcUnhealthyThreshold - 1
				return hc
			},
			false,
		},
	} {
		t.Run(tc.desc, func(t *testing.T) {

			gce, err := fakeGCECloud(DefaultTestClusterValues())
			require.NoError(t, err)
			c := gce.c.(*cloud.MockGCE)
			c.MockHttpHealthChecks.UpdateHook = func(ctx context.Context, key *meta.Key, obj *compute.HttpHealthCheck, m *cloud.MockHttpHealthChecks, options ...cloud.Option) error {
				m.Objects[*key] = &cloud.MockHttpHealthChecksObj{Obj: obj}
				return nil
			}

			hcName, hcPath, hcPort := "test-hc", "/healthz", int32(12345)
			existingHC := makeHTTPHealthCheck(hcName, hcPath, hcPort)
			existingHC = tc.modifier(existingHC)
			if existingHC != nil {
				if err := gce.CreateHTTPHealthCheck(existingHC); err != nil {
					t.Fatalf("gce.CreateHttpHealthCheck(%#v) = %v; want err = nil", existingHC, err)
				}
			}
			if _, err := gce.ensureHTTPHealthCheck(hcName, hcPath, hcPort); err != nil {
				t.Fatalf("gce.ensureHttpHealthCheck(%q, %q, %v) = _, %d; want err = nil", hcName, hcPath, hcPort, err)
			}
			if hc, err := gce.GetHTTPHealthCheck(hcName); err != nil {
				t.Fatalf("gce.GetHttpHealthCheck(%q) = _, %d; want err = nil", hcName, err)
			} else {
				if tc.wantEqual {
					assert.Equal(t, hc, existingHC)
				} else {
					assert.NotEqual(t, hc, existingHC)
				}
			}
		})
	}

}

func TestMergeHttpHealthChecks(t *testing.T) {
	t.Parallel()
	for _, tc := range []struct {
		desc                   string
		checkIntervalSec       int64
		timeoutSec             int64
		healthyThreshold       int64
		unhealthyThreshold     int64
		wantCheckIntervalSec   int64
		wantTimeoutSec         int64
		wantHealthyThreshold   int64
		wantUnhealthyThreshold int64
	}{
		{"unchanged", gceHcCheckIntervalSeconds, gceHcTimeoutSeconds, gceHcHealthyThreshold, gceHcUnhealthyThreshold, gceHcCheckIntervalSeconds, gceHcTimeoutSeconds, gceHcHealthyThreshold, gceHcUnhealthyThreshold},
		{"interval - too small - should reconcile", gceHcCheckIntervalSeconds - 1, gceHcTimeoutSeconds, gceHcHealthyThreshold, gceHcUnhealthyThreshold, gceHcCheckIntervalSeconds, gceHcTimeoutSeconds, gceHcHealthyThreshold, gceHcUnhealthyThreshold},
		{"timeout - too small - should reconcile", gceHcCheckIntervalSeconds, gceHcTimeoutSeconds - 1, gceHcHealthyThreshold, gceHcUnhealthyThreshold, gceHcCheckIntervalSeconds, gceHcTimeoutSeconds, gceHcHealthyThreshold, gceHcUnhealthyThreshold},
		{"healthy threshold - too small - should reconcile", gceHcCheckIntervalSeconds, gceHcTimeoutSeconds, gceHcHealthyThreshold - 1, gceHcUnhealthyThreshold, gceHcCheckIntervalSeconds, gceHcTimeoutSeconds, gceHcHealthyThreshold, gceHcUnhealthyThreshold},
		{"unhealthy threshold - too small - should reconcile", gceHcCheckIntervalSeconds, gceHcTimeoutSeconds, gceHcHealthyThreshold, gceHcUnhealthyThreshold - 1, gceHcCheckIntervalSeconds, gceHcTimeoutSeconds, gceHcHealthyThreshold, gceHcUnhealthyThreshold},
		{"interval - user configured - should keep", gceHcCheckIntervalSeconds + 1, gceHcTimeoutSeconds, gceHcHealthyThreshold, gceHcUnhealthyThreshold, gceHcCheckIntervalSeconds + 1, gceHcTimeoutSeconds, gceHcHealthyThreshold, gceHcUnhealthyThreshold},
		{"timeout - user configured - should keep", gceHcCheckIntervalSeconds, gceHcTimeoutSeconds + 1, gceHcHealthyThreshold, gceHcUnhealthyThreshold, gceHcCheckIntervalSeconds, gceHcTimeoutSeconds + 1, gceHcHealthyThreshold, gceHcUnhealthyThreshold},
		{"healthy threshold - user configured - should keep", gceHcCheckIntervalSeconds, gceHcTimeoutSeconds, gceHcHealthyThreshold + 1, gceHcUnhealthyThreshold, gceHcCheckIntervalSeconds, gceHcTimeoutSeconds, gceHcHealthyThreshold + 1, gceHcUnhealthyThreshold},
		{"unhealthy threshold - user configured - should keep", gceHcCheckIntervalSeconds, gceHcTimeoutSeconds, gceHcHealthyThreshold, gceHcUnhealthyThreshold + 1, gceHcCheckIntervalSeconds, gceHcTimeoutSeconds, gceHcHealthyThreshold, gceHcUnhealthyThreshold + 1},
	} {
		t.Run(tc.desc, func(t *testing.T) {
			wantHC := makeHTTPHealthCheck("hc", "/", 12345)
			hc := &compute.HttpHealthCheck{
				CheckIntervalSec:   tc.checkIntervalSec,
				TimeoutSec:         tc.timeoutSec,
				HealthyThreshold:   tc.healthyThreshold,
				UnhealthyThreshold: tc.unhealthyThreshold,
			}
			mergeHTTPHealthChecks(hc, wantHC)
			if wantHC.CheckIntervalSec != tc.wantCheckIntervalSec {
				t.Errorf("wantHC.CheckIntervalSec = %d; want %d", wantHC.CheckIntervalSec, tc.checkIntervalSec)
			}
			if wantHC.TimeoutSec != tc.wantTimeoutSec {
				t.Errorf("wantHC.TimeoutSec = %d; want %d", wantHC.TimeoutSec, tc.timeoutSec)
			}
			if wantHC.HealthyThreshold != tc.wantHealthyThreshold {
				t.Errorf("wantHC.HealthyThreshold = %d; want %d", wantHC.HealthyThreshold, tc.healthyThreshold)
			}
			if wantHC.UnhealthyThreshold != tc.wantUnhealthyThreshold {
				t.Errorf("wantHC.UnhealthyThreshold = %d; want %d", wantHC.UnhealthyThreshold, tc.unhealthyThreshold)
			}
		})
	}
}

func TestNeedToUpdateHttpHealthChecks(t *testing.T) {
	t.Parallel()
	for _, tc := range []struct {
		desc        string
		modifier    func(*compute.HttpHealthCheck)
		wantChanged bool
	}{
		{"unchanged", nil, false},
		{"desc does not match", func(hc *compute.HttpHealthCheck) { hc.Description = "bad-desc" }, true},
		{"port does not match", func(hc *compute.HttpHealthCheck) { hc.Port = 54321 }, true},
		{"requestPath does not match", func(hc *compute.HttpHealthCheck) { hc.RequestPath = "/anotherone" }, true},
		{"interval needs update", func(hc *compute.HttpHealthCheck) { hc.CheckIntervalSec = gceHcCheckIntervalSeconds - 1 }, true},
		{"timeout needs update", func(hc *compute.HttpHealthCheck) { hc.TimeoutSec = gceHcTimeoutSeconds - 1 }, true},
		{"healthy threshold needs update", func(hc *compute.HttpHealthCheck) { hc.HealthyThreshold = gceHcHealthyThreshold - 1 }, true},
		{"unhealthy threshold needs update", func(hc *compute.HttpHealthCheck) { hc.UnhealthyThreshold = gceHcUnhealthyThreshold - 1 }, true},
		{"interval does not need update", func(hc *compute.HttpHealthCheck) { hc.CheckIntervalSec = gceHcCheckIntervalSeconds + 1 }, false},
		{"timeout does not need update", func(hc *compute.HttpHealthCheck) { hc.TimeoutSec = gceHcTimeoutSeconds + 1 }, false},
		{"healthy threshold does not need update", func(hc *compute.HttpHealthCheck) { hc.HealthyThreshold = gceHcHealthyThreshold + 1 }, false},
		{"unhealthy threshold does not need update", func(hc *compute.HttpHealthCheck) { hc.UnhealthyThreshold = gceHcUnhealthyThreshold + 1 }, false},
	} {
		t.Run(tc.desc, func(t *testing.T) {
			hc := makeHTTPHealthCheck("hc", "/", 12345)
			wantHC := makeHTTPHealthCheck("hc", "/", 12345)
			if tc.modifier != nil {
				tc.modifier(hc)
			}
			if gotChanged := needToUpdateHTTPHealthChecks(hc, wantHC); gotChanged != tc.wantChanged {
				t.Errorf("needToUpdateHTTPHealthChecks(%#v, %#v) = %t; want changed = %t", hc, wantHC, gotChanged, tc.wantChanged)
			}
		})
	}
}

func TestFirewallObject(t *testing.T) {
	t.Parallel()
	vals := DefaultTestClusterValues()
	gce, err := fakeGCECloud(vals)
	gce.nodeTags = []string{"node-tags"}
	require.NoError(t, err)
	dstIP := "10.0.0.1"
	srcRanges := []string{"10.10.0.0/24", "10.20.0.0/24"}
	sourceRanges, _ := utilnet.ParseIPNets(srcRanges...)
	fwName := "test-fw"
	fwDesc := "test-desc"
	baseFw := compute.Firewall{
		Name:         fwName,
		Description:  fwDesc,
		Network:      gce.networkURL,
		SourceRanges: []string{},
		TargetTags:   gce.nodeTags,
		Allowed: []*compute.FirewallAllowed{
			{
				IPProtocol: "tcp",
				Ports:      []string{"80"},
			},
		},
	}

	for _, tc := range []struct {
		desc             string
		sourceRanges     utilnet.IPNetSet
		destinationIP    string
		svcPorts         []v1.ServicePort
		expectedFirewall func(fw compute.Firewall) compute.Firewall
	}{
		{
			desc:         "empty source ranges",
			sourceRanges: utilnet.IPNetSet{},
			svcPorts: []v1.ServicePort{
				{Name: "port1", Protocol: v1.ProtocolTCP, Port: int32(80), TargetPort: intstr.FromInt(80)},
			},
			expectedFirewall: func(fw compute.Firewall) compute.Firewall {
				return fw
			},
		},
		{
			desc:         "has source ranges",
			sourceRanges: sourceRanges,
			svcPorts: []v1.ServicePort{
				{Name: "port1", Protocol: v1.ProtocolTCP, Port: int32(80), TargetPort: intstr.FromInt(80)},
			},
			expectedFirewall: func(fw compute.Firewall) compute.Firewall {
				fw.SourceRanges = srcRanges
				return fw
			},
		},
		{
			desc:          "has destination IP",
			sourceRanges:  utilnet.IPNetSet{},
			destinationIP: dstIP,
			svcPorts: []v1.ServicePort{
				{Name: "port1", Protocol: v1.ProtocolTCP, Port: int32(80), TargetPort: intstr.FromInt(80)},
			},
			expectedFirewall: func(fw compute.Firewall) compute.Firewall {
				fw.DestinationRanges = []string{dstIP}
				return fw
			},
		},
		{
			desc:         "has multiple ports",
			sourceRanges: sourceRanges,
			svcPorts: []v1.ServicePort{
				{Name: "port1", Protocol: v1.ProtocolTCP, Port: int32(80), TargetPort: intstr.FromInt(80)},
				{Name: "port2", Protocol: v1.ProtocolTCP, Port: int32(82), TargetPort: intstr.FromInt(82)},
				{Name: "port3", Protocol: v1.ProtocolTCP, Port: int32(84), TargetPort: intstr.FromInt(84)},
			},
			expectedFirewall: func(fw compute.Firewall) compute.Firewall {
				fw.Allowed = []*compute.FirewallAllowed{
					{
						IPProtocol: "tcp",
						Ports:      []string{"80", "82", "84"},
					},
				}
				fw.SourceRanges = srcRanges
				return fw
			},
		},
		{
			desc:         "has multiple ports",
			sourceRanges: sourceRanges,
			svcPorts: []v1.ServicePort{
				{Name: "port1", Protocol: v1.ProtocolTCP, Port: int32(80), TargetPort: intstr.FromInt(80)},
				{Name: "port2", Protocol: v1.ProtocolTCP, Port: int32(81), TargetPort: intstr.FromInt(81)},
				{Name: "port3", Protocol: v1.ProtocolTCP, Port: int32(82), TargetPort: intstr.FromInt(82)},
				{Name: "port4", Protocol: v1.ProtocolTCP, Port: int32(84), TargetPort: intstr.FromInt(84)},
				{Name: "port5", Protocol: v1.ProtocolTCP, Port: int32(85), TargetPort: intstr.FromInt(85)},
				{Name: "port6", Protocol: v1.ProtocolTCP, Port: int32(86), TargetPort: intstr.FromInt(86)},
				{Name: "port7", Protocol: v1.ProtocolTCP, Port: int32(88), TargetPort: intstr.FromInt(87)},
			},
			expectedFirewall: func(fw compute.Firewall) compute.Firewall {
				fw.Allowed = []*compute.FirewallAllowed{
					{
						IPProtocol: "tcp",
						Ports:      []string{"80-82", "84-86", "88"},
					},
				}
				fw.SourceRanges = srcRanges
				return fw
			},
		},
	} {
		t.Run(tc.desc, func(t *testing.T) {
			ret, err := gce.firewallObject(fwName, fwDesc, tc.destinationIP, tc.sourceRanges, tc.svcPorts, nil)
			require.NoError(t, err)
			expectedFirewall := tc.expectedFirewall(baseFw)
			retSrcRanges := sets.NewString(ret.SourceRanges...)
			expectSrcRanges := sets.NewString(expectedFirewall.SourceRanges...)
			if !expectSrcRanges.Equal(retSrcRanges) {
				t.Errorf("expect firewall source ranges to be %v, but got %v", expectSrcRanges, retSrcRanges)
			}
			ret.SourceRanges = nil
			expectedFirewall.SourceRanges = nil
			if !reflect.DeepEqual(*ret, expectedFirewall) {
				t.Errorf("expect firewall to be %+v, but got %+v", expectedFirewall, ret)
			}
		})
	}
}

func copyFirewallObj(firewall *compute.Firewall) (*compute.Firewall, error) {
	// make a copy of the original obj via json marshal and unmarshal
	jsonObj, err := firewall.MarshalJSON()
	if err != nil {
		return nil, err
	}
	var fw compute.Firewall
	err = json.Unmarshal(jsonObj, &fw)
	if err != nil {
		return nil, err
	}
	return &fw, nil
}<|MERGE_RESOLUTION|>--- conflicted
+++ resolved
@@ -29,6 +29,7 @@
 	"github.com/stretchr/testify/assert"
 	"github.com/stretchr/testify/require"
 	compute "google.golang.org/api/compute/v1"
+	v1 "k8s.io/api/core/v1"
 	cloudprovider "k8s.io/cloud-provider"
 
 	"github.com/GoogleCloudPlatform/k8s-cloud-provider/pkg/cloud"
@@ -584,38 +585,57 @@
 
 	for desc, tc := range map[string]struct {
 		annotations map[string]string
-		expectError *error
+		wantError   *error
 	}{
 		"When RBS enabled": {
 			annotations: map[string]string{RBSAnnotationKey: RBSEnabled},
-			expectError: &cloudprovider.ImplementedElsewhere,
+			wantError:   &cloudprovider.ImplementedElsewhere,
 		},
 		"When RBS not enabled": {
 			annotations: map[string]string{},
-			expectError: nil,
+			wantError:   nil,
 		},
 		"When RBS annotation has wrong value": {
 			annotations: map[string]string{RBSAnnotationKey: "WrongValue"},
-			expectError: nil,
+			wantError:   nil,
 		},
 	} {
 		t.Run(desc, func(t *testing.T) {
 			vals := DefaultTestClusterValues()
-			gce, err := fakeGCECloud(DefaultTestClusterValues())
-			require.NoError(t, err)
+			gce, err := fakeGCECloud(vals)
+			if err != nil {
+				t.Fatalf("fakeGCECloud(%v) returned error %v, want nil", vals, err)
+			}
+
 			nodeNames := []string{"test-node-1"}
-
 			nodes, err := createAndInsertNodes(gce, nodeNames, vals.ZoneName)
-			require.NoError(t, err)
+			if err != nil {
+				t.Fatalf("createAndInsertNodes(_, %v, %v) returned error %v, want nil", nodeNames, vals.ZoneName, err)
+			}
 
 			svc := fakeLoadbalancerService("")
 			svc.Annotations = tc.annotations
+
 			_, err = gce.ensureExternalLoadBalancer(vals.ClusterName, vals.ClusterID, svc, nil, nodes)
-			if tc.expectError != nil {
-				assert.EqualError(t, err, (*tc.expectError).Error())
+			if tc.wantError != nil {
+				assert.EqualError(t, err, (*tc.wantError).Error())
 			} else {
 				assert.NoError(t, err, "Should not return an error "+desc)
 			}
+
+			err = gce.updateExternalLoadBalancer(vals.ClusterName, svc, nodes)
+			if tc.wantError != nil {
+				assert.EqualError(t, err, (*tc.wantError).Error())
+			} else {
+				assert.NoError(t, err, "Should not return an error "+desc)
+			}
+
+			err = gce.ensureExternalLoadBalancerDeleted(vals.ClusterName, vals.ClusterID, svc)
+			if tc.wantError != nil {
+				assert.EqualError(t, err, (*tc.wantError).Error())
+			} else {
+				assert.NoError(t, err, "Should not return an error "+desc)
+			}
 		})
 	}
 }
@@ -624,45 +644,59 @@
 	t.Parallel()
 
 	for desc, tc := range map[string]struct {
-		finalizers  []string
-		expectError *error
+		finalizers []string
+		wantError  *error
 	}{
-<<<<<<< HEAD
-		"When has ELBRbsFinalizer": {
-			finalizers:  []string{ELBRbsFinalizer},
-			expectError: &cloudprovider.ImplementedElsewhere,
-=======
 		"When has ELBRbsFinalizer V2": {
 			finalizers: []string{NetLBFinalizerV2},
 			wantError:  &cloudprovider.ImplementedElsewhere,
->>>>>>> 54cd0bbc
 		},
 		"When has ELBRbsFinalizer V3": {
 			finalizers: []string{NetLBFinalizerV3},
 			wantError:  &cloudprovider.ImplementedElsewhere,
 		},
 		"When has no finalizer": {
-			finalizers:  []string{},
-			expectError: nil,
+			finalizers: []string{},
+			wantError:  nil,
 		},
 	} {
 		t.Run(desc, func(t *testing.T) {
 			vals := DefaultTestClusterValues()
-			gce, err := fakeGCECloud(DefaultTestClusterValues())
-			require.NoError(t, err)
+
+			gce, err := fakeGCECloud(vals)
+			if err != nil {
+				t.Fatalf("fakeGCECloud(%v) returned error %v, want nil", vals, err)
+			}
+
 			nodeNames := []string{"test-node-1"}
-
 			nodes, err := createAndInsertNodes(gce, nodeNames, vals.ZoneName)
-			require.NoError(t, err)
+			if err != nil {
+				t.Fatalf("createAndInsertNodes(_, %v, %v) returned error %v, want nil", nodeNames, vals.ZoneName, err)
+			}
 
 			svc := fakeLoadbalancerService("")
 			svc.Finalizers = tc.finalizers
+
 			_, err = gce.ensureExternalLoadBalancer(vals.ClusterName, vals.ClusterID, svc, nil, nodes)
-			if tc.expectError != nil {
-				assert.EqualError(t, err, (*tc.expectError).Error())
+			if tc.wantError != nil {
+				assert.EqualError(t, err, (*tc.wantError).Error())
 			} else {
 				assert.NoError(t, err, "Should not return an error "+desc)
 			}
+
+			err = gce.updateExternalLoadBalancer(vals.ClusterName, svc, nodes)
+			if tc.wantError != nil {
+				assert.EqualError(t, err, (*tc.wantError).Error())
+			} else {
+				assert.NoError(t, err, "Should not return an error "+desc)
+			}
+
+			err = gce.ensureExternalLoadBalancerDeleted(vals.ClusterName, vals.ClusterID, svc)
+			if tc.wantError != nil {
+				assert.EqualError(t, err, (*tc.wantError).Error())
+			} else {
+				assert.NoError(t, err, "Should not return an error "+desc)
+			}
 		})
 	}
 }
@@ -672,38 +706,43 @@
 
 	for desc, tc := range map[string]struct {
 		existingForwardingRule *compute.ForwardingRule
-		expectError            *error
+		wantError              *error
 	}{
 		"When has existingForwardingRule with backend service": {
 			existingForwardingRule: &compute.ForwardingRule{
 				BackendService: "exists",
 			},
-			expectError: &cloudprovider.ImplementedElsewhere,
+			wantError: &cloudprovider.ImplementedElsewhere,
 		},
 		"When has existingForwardingRule with empty backend service": {
 			existingForwardingRule: &compute.ForwardingRule{
 				BackendService: "",
 			},
-			expectError: nil,
+			wantError: nil,
 		},
 		"When has no existingForwardingRule": {
 			existingForwardingRule: nil,
-			expectError:            nil,
+			wantError:              nil,
 		},
 	} {
 		t.Run(desc, func(t *testing.T) {
 			vals := DefaultTestClusterValues()
-			gce, err := fakeGCECloud(DefaultTestClusterValues())
-			require.NoError(t, err)
+
+			gce, err := fakeGCECloud(vals)
+			if err != nil {
+				t.Fatalf("fakeGCECloud(%v) returned error %v, want nil", vals, err)
+			}
+
 			nodeNames := []string{"test-node-1"}
-
 			nodes, err := createAndInsertNodes(gce, nodeNames, vals.ZoneName)
-			require.NoError(t, err)
+			if err != nil {
+				t.Fatalf("createAndInsertNodes(_, %v, %v) returned error %v, want nil", nodeNames, vals.ZoneName, err)
+			}
 
 			svc := fakeLoadbalancerService("")
 			_, err = gce.ensureExternalLoadBalancer(vals.ClusterName, vals.ClusterID, svc, tc.existingForwardingRule, nodes)
-			if tc.expectError != nil {
-				assert.EqualError(t, err, (*tc.expectError).Error())
+			if tc.wantError != nil {
+				assert.EqualError(t, err, (*tc.wantError).Error())
 			} else {
 				assert.NoError(t, err, "Should not return an error "+desc)
 			}
