--- conflicted
+++ resolved
@@ -35,10 +35,6 @@
 	csrApproverVerifyClusterMembership bool
 	csrApproverAllowLegacyKubelet      bool
 	verifiedSAs                        *saMap
-<<<<<<< HEAD
-	context                            context.Context
-=======
->>>>>>> d2b22ad6
 	hmsAuthorizeSAMappingURL           string
 	hmsSyncNodeURL                     string
 	delayDirectPathGSARemove           bool
@@ -57,11 +53,7 @@
 				controllerCtx.sharedInformers.Certificates().V1().CertificateSigningRequests(),
 				approver.handle,
 			)
-<<<<<<< HEAD
-			go approveController.Run(ctx.context, 20)
-=======
 			go approveController.Run(ctx, 20)
->>>>>>> d2b22ad6
 			return nil
 		},
 		"istiod-certificate-approver": func(ctx context.Context, controllerCtx *controllerContext) error {
@@ -72,11 +64,7 @@
 				controllerCtx.sharedInformers.Certificates().V1().CertificateSigningRequests(),
 				approver.handle,
 			)
-<<<<<<< HEAD
-			go approveController.Run(ctx.context, 20)
-=======
 			go approveController.Run(ctx, 20)
->>>>>>> d2b22ad6
 			return nil
 		},
 		"oidc-certificate-approver": func(ctx context.Context, controllerCtx *controllerContext) error {
@@ -87,11 +75,7 @@
 				controllerCtx.sharedInformers.Certificates().V1().CertificateSigningRequests(),
 				approver.handle,
 			)
-<<<<<<< HEAD
-			go approveController.Run(ctx.context, 20)
-=======
 			go approveController.Run(ctx, 20)
->>>>>>> d2b22ad6
 			return nil
 		},
 		"certificate-signer": func(ctx context.Context, controllerCtx *controllerContext) error {
@@ -106,11 +90,7 @@
 				signer.handle,
 			)
 
-<<<<<<< HEAD
-			go signController.Run(ctx.context, 20)
-=======
 			go signController.Run(ctx, 20)
->>>>>>> d2b22ad6
 			return nil
 		},
 		"node-annotator": func(ctx context.Context, controllerCtx *controllerContext) error {
@@ -122,11 +102,7 @@
 			if err != nil {
 				return err
 			}
-<<<<<<< HEAD
-			go nodeAnnotateController.Run(5, ctx.context.Done())
-=======
 			go nodeAnnotateController.Run(20, ctx.Done())
->>>>>>> d2b22ad6
 			return nil
 		},
 	}
@@ -143,11 +119,7 @@
 			if err != nil {
 				return err
 			}
-<<<<<<< HEAD
-			go serviceAccountVerifier.Run(3, ctx.context.Done())
-=======
 			go serviceAccountVerifier.Run(20, ctx.Done())
->>>>>>> d2b22ad6
 			return nil
 		}
 		ll[nodeSyncerControlLoopName] = func(ctx context.Context, controllerCtx *controllerContext) error {
@@ -161,11 +133,7 @@
 			if err != nil {
 				return err
 			}
-<<<<<<< HEAD
-			go nodeSyncer.Run(10, ctx.context.Done())
-=======
 			go nodeSyncer.Run(20, ctx.Done())
->>>>>>> d2b22ad6
 			return nil
 		}
 	}
