--- conflicted
+++ resolved
@@ -1,11 +1,7 @@
 bazel-*
-<<<<<<< HEAD
+cluster/bin
 MERGED_LICENSES
 
 _output
 
-.idea
-=======
-cluster/bin
-MERGED_LICENSES
->>>>>>> 1b50c196
+.idea